# SPDX-License-Identifier: LGPLv3+
# Copyright (C) 2020, 2021 Luke Kenneth Casson Leighton <lkcl@lkcl.net>
# Copyright (C) 2020 Michael Nolan
# Funded by NLnet http://nlnet.nl
"""core of the python-based POWER9 simulator

this is part of a cycle-accurate POWER9 simulator.  its primary purpose is
not speed, it is for both learning and educational purposes, as well as
a method of verifying the HDL.

related bugs:

* https://bugs.libre-soc.org/show_bug.cgi?id=424
"""

from collections import namedtuple
from copy import deepcopy
from functools import wraps
import os
import errno
import struct
from openpower.syscalls import ppc_flags
import sys
from elftools.elf.elffile import ELFFile  # for isinstance

from nmigen.sim import Settle
import openpower.syscalls
from openpower.consts import (MSRb, PIb,  # big-endian (PowerISA versions)
                              SVP64CROffs, SVP64MODEb)
from openpower.decoder.helpers import (ISACallerHelper, ISAFPHelpers, exts,
                                       gtu, undefined, copy_assign_rhs)
from openpower.decoder.isa.mem import Mem, MemMMap, MemException, LoadedELF
from openpower.decoder.isa.radixmmu import RADIX
from openpower.decoder.isa.svshape import SVSHAPE
from openpower.decoder.isa.svstate import SVP64State
from openpower.decoder.orderedset import OrderedSet
from openpower.decoder.power_enums import (FPTRANS_INSNS, CRInSel, CROutSel,
                                           In1Sel, In2Sel, In3Sel, LDSTMode,
                                           MicrOp, OutSel, SVMode,
                                           SVP64LDSTmode, SVP64PredCR,
                                           SVP64PredInt, SVP64PredMode,
                                           SVP64RMMode, SVPType, XER_bits,
                                           insns, spr_byname, spr_dict,
                                           BFP_FLAG_NAMES)
from openpower.insndb.core import SVP64Instruction
from openpower.decoder.power_svp64 import SVP64RM, decode_extra
from openpower.decoder.selectable_int import (FieldSelectableInt,
                                              SelectableInt, selectconcat,
                                              EFFECTIVELY_UNLIMITED)
from openpower.consts import DEFAULT_MSR
from openpower.fpscr import FPSCRState
from openpower.xer import XERState
from openpower.util import LogType, log

LDST_UPDATE_INSNS = ['ldu', 'lwzu', 'lbzu', 'lhzu', 'lhau', 'lfsu', 'lfdu',
                     'stwu', 'stbu', 'sthu', 'stfsu', 'stfdu', 'stdu',
                     ]


instruction_info = namedtuple('instruction_info',
                              'func read_regs uninit_regs write_regs ' +
                              'special_regs op_fields form asmregs')

special_sprs = {
    'LR': 8,
    'CTR': 9,
    'TAR': 815,
    'XER': 1,
    'VRSAVE': 256}


# rrright.  this is here basically because the compiler pywriter returns
# results in a specific priority order.  to make sure regs match up they
# need partial sorting. sigh.
REG_SORT_ORDER = {
    # TODO (lkcl): adjust other registers that should be in a particular order
    # probably CA, CA32, and CR
    "FRT": 0,
    "FRA": 0,
    "FRB": 0,
    "FRC": 0,
    "FRS": 0,
    "RT": 0,
    "RA": 0,
    "RB": 0,
    "RC": 0,
    "RS": 0,
    "BI": 0,
    "CR": 0,
    "LR": 0,
    "CTR": 0,
    "TAR": 0,
    "MSR": 0,
    "SVSTATE": 0,
    "SVSHAPE0": 0,
    "SVSHAPE1": 0,
    "SVSHAPE2": 0,
    "SVSHAPE3": 0,

    "CA": 0,
    "CA32": 0,

    "FPSCR": 1,

    "overflow": 7,  # should definitely be last
    "CR0": 8,       # likewise
}

fregs = ['FRA', 'FRB', 'FRC', 'FRS', 'FRT']


def get_masked_reg(regs, base, offs, ew_bits):
    # rrrright.  start by breaking down into row/col, based on elwidth
    gpr_offs = offs // (64 // ew_bits)
    gpr_col = offs % (64 // ew_bits)
    # compute the mask based on ew_bits
    mask = (1 << ew_bits) - 1
    # now select the 64-bit register, but get its value (easier)
    val = regs[base + gpr_offs]
    # shift down so element we want is at LSB
    val >>= gpr_col * ew_bits
    # mask so we only return the LSB element
    return val & mask


def set_masked_reg(regs, base, offs, ew_bits, value):
    # rrrright.  start by breaking down into row/col, based on elwidth
    gpr_offs = offs // (64//ew_bits)
    gpr_col = offs % (64//ew_bits)
    # compute the mask based on ew_bits
    mask = (1 << ew_bits)-1
    # now select the 64-bit register, but get its value (easier)
    val = regs[base+gpr_offs]
    # now mask out the bit we don't want
    val = val & ~(mask << (gpr_col*ew_bits))
    # then wipe the bit we don't want from the value
    value = value & mask
    # OR the new value in, shifted up
    val |= value << (gpr_col*ew_bits)
    regs[base+gpr_offs] = val


def create_args(reglist, extra=None):
    retval = list(OrderedSet(reglist))
    retval.sort(key=lambda reg: REG_SORT_ORDER.get(reg, 0))
    if extra is not None:
        return [extra] + retval
    return retval


def create_full_args(*, read_regs, special_regs, uninit_regs, write_regs,
                     extra=None):
    return create_args([
        *read_regs, *uninit_regs, *write_regs, *special_regs], extra=extra)


def is_ffirst_mode(dec2):
    rm_mode = yield dec2.rm_dec.mode
    return rm_mode == SVP64RMMode.FFIRST.value


class GPR(dict):
    def __init__(self, decoder, isacaller, svstate, regfile):
        dict.__init__(self)
        self.sd = decoder
        self.isacaller = isacaller
        self.svstate = svstate
        for i in range(len(regfile)):
            self[i] = SelectableInt(regfile[i], 64)

    def __call__(self, ridx, is_vec=False, offs=0, elwidth=64):
        if isinstance(ridx, SelectableInt):
            ridx = ridx.value
        # scalar is enforced here
        if not is_vec:
            offs = 0
        if elwidth == 64:
            return self[ridx+offs]
        # rrrright.  start by breaking down into row/col, based on elwidth
        gpr_offs = offs // (64//elwidth)
        gpr_col = offs % (64//elwidth)
        # now select the 64-bit register, but get its value (easier)
        val = self[ridx+gpr_offs].value
        # now shift down and mask out
        val = val >> (gpr_col*elwidth) & ((1 << elwidth)-1)
        # finally, return a SelectableInt at the required elwidth
        log("GPR call", ridx, "isvec", is_vec, "offs", offs,
            "elwid", elwidth, "offs/col", gpr_offs, gpr_col, "val", hex(val))
        return SelectableInt(val, elwidth)

    def set_form(self, form):
        self.form = form

    def write(self, rnum, value, is_vec=False, elwidth=64):
        # get internal value
        if isinstance(rnum, SelectableInt):
            rnum = rnum.value
        if isinstance(value, SelectableInt):
            value = value.value
        # compatibility...
        if isinstance(rnum, tuple):
            rnum, base, offs = rnum
        else:
            base, offs = rnum, 0
        # rrrright.  start by breaking down into row/col, based on elwidth
        gpr_offs = offs // (64//elwidth)
        gpr_col = offs % (64//elwidth)
        # compute the mask based on elwidth
        mask = (1 << elwidth)-1
        # now select the 64-bit register, but get its value (easier)
        val = self[base+gpr_offs].value
        # now mask out the bit we don't want
        val = val & ~(mask << (gpr_col*elwidth))
        # then wipe the bit we don't want from the value
        value = value & mask
        # OR the new value in, shifted up
        val |= value << (gpr_col*elwidth)
        # finally put the damn value into the regfile
        log("GPR write", base, "isvec", is_vec, "offs", offs,
            "elwid", elwidth, "offs/col", gpr_offs, gpr_col, "val", hex(val),
            "@", base+gpr_offs)
        dict.__setitem__(self, base+gpr_offs, SelectableInt(val, 64))

    def __setitem__(self, rnum, value):
        # rnum = rnum.value # only SelectableInt allowed
        log("GPR setitem", rnum, value)
        if isinstance(rnum, SelectableInt):
            rnum = rnum.value
        dict.__setitem__(self, rnum, value)

    def getz(self, rnum, rvalue=None):
        # rnum = rnum.value # only SelectableInt allowed
        log("GPR getzero?", rnum, rvalue)
        if rvalue is not None:
            if rnum == 0:
                return SelectableInt(0, rvalue.bits)
            return rvalue
        if rnum == 0:
            return SelectableInt(0, 64)
        return self[rnum]

    def _get_regnum(self, attr):
        getform = self.sd.sigforms[self.form]
        rnum = getattr(getform, attr)
        return rnum

    def ___getitem__(self, attr):
        """ XXX currently not used
        """
        rnum = self._get_regnum(attr)
        log("GPR getitem", attr, rnum)
        return self.regfile[rnum]

    def dump(self, printout=True, heading="reg"):
        res = []
        for i in range(len(self)):
            res.append(self[i].value)
        if printout:
            for i in range(0, len(res), 8):
                s = []
                for j in range(8):
                    s.append("%08x" % res[i+j])
                s = ' '.join(s)
                log(heading, "%2d" % i, s, kind=LogType.InstrInOuts)
        return res


class SPR(dict):
    def __init__(self, dec2, initial_sprs={}, gpr=None):
        self.sd = dec2
        self.gpr = gpr  # for SVSHAPE[0-3]
        dict.__init__(self)
        for key, v in initial_sprs.items():
            if isinstance(key, SelectableInt):
                key = key.value
            key = special_sprs.get(key, key)
            if isinstance(key, int):
                info = spr_dict[key]
            else:
                info = spr_byname[key]
            if not isinstance(v, SelectableInt):
                v = SelectableInt(v, info.length)
            self[key] = v

    def __getitem__(self, key):
        #log("get spr", key)
        #log("dict", self.items())
        # if key in special_sprs get the special spr, otherwise return key
        if isinstance(key, SelectableInt):
            key = key.value
        if isinstance(key, int):
            key = spr_dict[key].SPR
        key = special_sprs.get(key, key)
        if key == 'HSRR0':  # HACK!
            key = 'SRR0'
        if key == 'HSRR1':  # HACK!
            key = 'SRR1'
        if key in self:
            res = dict.__getitem__(self, key)
        else:
            if isinstance(key, int):
                info = spr_dict[key]
            else:
                info = spr_byname[key]
            self[key] = SelectableInt(0, info.length)
            res = dict.__getitem__(self, key)
        #log("spr returning", key, res)
        return res

    def __setitem__(self, key, value):
        if isinstance(key, SelectableInt):
            key = key.value
        if isinstance(key, int):
            key = spr_dict[key].SPR
            log("spr key", key)
        key = special_sprs.get(key, key)
        if key == 'HSRR0':  # HACK!
            self.__setitem__('SRR0', value)
        if key == 'HSRR1':  # HACK!
            self.__setitem__('SRR1', value)
        if key == 1:
            value = XERState(value)
        if key in ('SVSHAPE0', 'SVSHAPE1', 'SVSHAPE2', 'SVSHAPE3'):
            value = SVSHAPE(value, self.gpr)
        log("setting spr", key, value)
        dict.__setitem__(self, key, value)

    def __call__(self, ridx):
        return self[ridx]

    def dump(self, printout=True):
        res = []
        keys = list(self.keys())
        # keys.sort()
        for k in keys:
            sprname = spr_dict.get(k, None)
            if sprname is None:
                sprname = k
            else:
                sprname = sprname.SPR
            res.append((sprname, self[k].value))
        if printout:
            for sprname, value in res:
                print("    ", sprname, hex(value))
        return res


class PC:
    def __init__(self, pc_init=0):
        self.CIA = SelectableInt(pc_init, 64)
        self.NIA = self.CIA + SelectableInt(4, 64)  # only true for v3.0B!

    def update_nia(self, is_svp64):
        increment = 8 if is_svp64 else 4
        self.NIA = self.CIA + SelectableInt(increment, 64)

    def update(self, namespace, is_svp64):
        """updates the program counter (PC) by 4 if v3.0B mode or 8 if SVP64
        """
        self.CIA = namespace['NIA'].narrow(64)
        self.update_nia(is_svp64)
        namespace['CIA'] = self.CIA
        namespace['NIA'] = self.NIA


# CR register fields
# See PowerISA Version 3.0 B Book 1
# Section 2.3.1 Condition Register pages 30 - 31
class CRFields:
    LT = FL = 0  # negative, less than, floating-point less than
    GT = FG = 1  # positive, greater than, floating-point greater than
    EQ = FE = 2  # equal, floating-point equal
    SO = FU = 3  # summary overflow, floating-point unordered

    def __init__(self, init=0):
        # rev_cr = int('{:016b}'.format(initial_cr)[::-1], 2)
        # self.cr = FieldSelectableInt(self._cr, list(range(32, 64)))
        self.cr = SelectableInt(init, 64)  # underlying reg
        # field-selectable versions of Condition Register TODO check bitranges?
        self.crl = []
        for i in range(8):
            bits = tuple(range(i*4+32, (i+1)*4+32))
            _cr = FieldSelectableInt(self.cr, bits)
            self.crl.append(_cr)


# decode SVP64 predicate integer to reg number and invert
def get_predint(gpr, mask):
    r3 = gpr(3)
    r10 = gpr(10)
    r30 = gpr(30)
    log("get_predint", mask, SVP64PredInt.ALWAYS.value)
    if mask == SVP64PredInt.ALWAYS.value:
        return 0xffff_ffff_ffff_ffff  # 64 bits of 1
    if mask == SVP64PredInt.R3_UNARY.value:
        return 1 << (r3.value & 0b111111)
    if mask == SVP64PredInt.R3.value:
        return r3.value
    if mask == SVP64PredInt.R3_N.value:
        return ~r3.value
    if mask == SVP64PredInt.R10.value:
        return r10.value
    if mask == SVP64PredInt.R10_N.value:
        return ~r10.value
    if mask == SVP64PredInt.R30.value:
        return r30.value
    if mask == SVP64PredInt.R30_N.value:
        return ~r30.value


# decode SVP64 predicate CR to reg number and invert status
def _get_predcr(mask):
    if mask == SVP64PredCR.LT.value:
        return 0, 1
    if mask == SVP64PredCR.GE.value:
        return 0, 0
    if mask == SVP64PredCR.GT.value:
        return 1, 1
    if mask == SVP64PredCR.LE.value:
        return 1, 0
    if mask == SVP64PredCR.EQ.value:
        return 2, 1
    if mask == SVP64PredCR.NE.value:
        return 2, 0
    if mask == SVP64PredCR.SO.value:
        return 3, 1
    if mask == SVP64PredCR.NS.value:
        return 3, 0


# read individual CR fields (0..VL-1), extract the required bit
# and construct the mask
def get_predcr(crl, predselect, vl):
    idx, noninv = _get_predcr(predselect)
    mask = 0
    for i in range(vl):
        cr = crl[i+SVP64CROffs.CRPred]
        if cr[idx].value == noninv:
            mask |= (1 << i)
        log("get_predcr", vl, idx, noninv, i+SVP64CROffs.CRPred,
                          bin(cr.asint()), cr[idx].value, bin(mask))
    return mask


# TODO, really should just be using PowerDecoder2
def get_idx_map(dec2, name):
    op = dec2.dec.op
    in1_sel = yield op.in1_sel
    in2_sel = yield op.in2_sel
    in3_sel = yield op.in3_sel
    in1 = yield dec2.e.read_reg1.data
    # identify which regnames map to in1/2/3
    if name == 'RA' or name == 'RA_OR_ZERO':
        if (in1_sel == In1Sel.RA.value or
                (in1_sel == In1Sel.RA_OR_ZERO.value and in1 != 0)):
            return 1
        if in1_sel == In1Sel.RA_OR_ZERO.value:
            return 1
    elif name == 'RB':
        if in2_sel == In2Sel.RB.value:
            return 2
        if in3_sel == In3Sel.RB.value:
            return 3
    # XXX TODO, RC doesn't exist yet!
    elif name == 'RC':
        if in3_sel == In3Sel.RC.value:
            return 3
    elif name in ['EA', 'RS']:
        if in1_sel == In1Sel.RS.value:
            return 1
        if in2_sel == In2Sel.RS.value:
            return 2
        if in3_sel == In3Sel.RS.value:
            return 3
    elif name == 'FRA':
        if in1_sel == In1Sel.FRA.value:
            return 1
        if in3_sel == In3Sel.FRA.value:
            return 3
    elif name == 'FRB':
        if in2_sel == In2Sel.FRB.value:
            return 2
    elif name == 'FRC':
        if in3_sel == In3Sel.FRC.value:
            return 3
    elif name == 'FRS':
        if in1_sel == In1Sel.FRS.value:
            return 1
        if in3_sel == In3Sel.FRS.value:
            return 3
    elif name == 'FRT':
        if in1_sel == In1Sel.FRT.value:
            return 1
    elif name == 'RT':
        if in1_sel == In1Sel.RT.value:
            return 1
    return None


# TODO, really should just be using PowerDecoder2
def get_idx_in(dec2, name, ewmode=False):
    idx = yield from get_idx_map(dec2, name)
    if idx is None:
        return None, False
    op = dec2.dec.op
    in1_sel = yield op.in1_sel
    in2_sel = yield op.in2_sel
    in3_sel = yield op.in3_sel
    # get the IN1/2/3 from the decoder (includes SVP64 remap and isvec)
    in1 = yield dec2.e.read_reg1.data
    in2 = yield dec2.e.read_reg2.data
    in3 = yield dec2.e.read_reg3.data
    if ewmode:
        in1_base = yield dec2.e.read_reg1.base
        in2_base = yield dec2.e.read_reg2.base
        in3_base = yield dec2.e.read_reg3.base
        in1_offs = yield dec2.e.read_reg1.offs
        in2_offs = yield dec2.e.read_reg2.offs
        in3_offs = yield dec2.e.read_reg3.offs
        in1 = (in1, in1_base, in1_offs)
        in2 = (in2, in2_base, in2_offs)
        in3 = (in3, in3_base, in3_offs)

    in1_isvec = yield dec2.in1_isvec
    in2_isvec = yield dec2.in2_isvec
    in3_isvec = yield dec2.in3_isvec
    log("get_idx_in in1", name, in1_sel, In1Sel.RA.value,
        in1, in1_isvec)
    log("get_idx_in in2", name, in2_sel, In2Sel.RB.value,
        in2, in2_isvec)
    log("get_idx_in in3", name, in3_sel, In3Sel.RS.value,
        in3, in3_isvec)
    log("get_idx_in FRS in3", name, in3_sel, In3Sel.FRS.value,
        in3, in3_isvec)
    log("get_idx_in FRB in2", name, in2_sel, In2Sel.FRB.value,
        in2, in2_isvec)
    log("get_idx_in FRC in3", name, in3_sel, In3Sel.FRC.value,
        in3, in3_isvec)
    if idx == 1:
        return in1, in1_isvec
    if idx == 2:
        return in2, in2_isvec
    if idx == 3:
        return in3, in3_isvec
    return None, False


# TODO, really should just be using PowerDecoder2
def get_cr_in(dec2, name):
    op = dec2.dec.op
    in_sel = yield op.cr_in
    in_bitfield = yield dec2.dec_cr_in.cr_bitfield.data
    sv_cr_in = yield op.sv_cr_in
    spec = yield dec2.crin_svdec.spec
    sv_override = yield dec2.dec_cr_in.sv_override
    # get the IN1/2/3 from the decoder (includes SVP64 remap and isvec)
    in1 = yield dec2.e.read_cr1.data
    in2 = yield dec2.e.read_cr2.data
    cr_isvec = yield dec2.cr_in_isvec
    log("get_cr_in", name, in_sel, CROutSel.CR0.value, in1, in2, cr_isvec)
    log("    sv_cr_in", sv_cr_in)
    log("    cr_bf", in_bitfield)
    log("    spec", spec)
    log("    override", sv_override)
    # identify which regnames map to in / o2
    if name == 'BI':
        if in_sel == CRInSel.BI.value:
            return in1, cr_isvec
    if name == 'BA':
        if in_sel == CRInSel.BA_BB.value:
            return in1, cr_isvec
    if name == 'BB':
        if in_sel == CRInSel.BA_BB.value:
            return in2, cr_isvec
    if name == 'BFA':
        if in_sel == CRInSel.BFA.value:
            return in1, cr_isvec
    log("get_cr_in not found", name)
    return None, False


# TODO, really should just be using PowerDecoder2
def get_cr_out(dec2, name):
    op = dec2.dec.op
    out_sel = yield op.cr_out
    out_bitfield = yield dec2.dec_cr_out.cr_bitfield.data
    sv_cr_out = yield op.sv_cr_out
    spec = yield dec2.crout_svdec.spec
    sv_override = yield dec2.dec_cr_out.sv_override
    # get the IN1/2/3 from the decoder (includes SVP64 remap and isvec)
    out = yield dec2.e.write_cr.data
    o_isvec = yield dec2.cr_out_isvec
    log("get_cr_out", out_sel, CROutSel.CR0.value, out, o_isvec)
    log("    sv_cr_out", sv_cr_out)
    log("    cr_bf", out_bitfield)
    log("    spec", spec)
    log("    override", sv_override)
    # identify which regnames map to out / o2
    if name == 'BF':
        if out_sel == CROutSel.BF.value:
            return out, o_isvec
    if name == 'BT':
        if out_sel == CROutSel.BT.value:
            return out, o_isvec
    if name == 'CR0':
        if out_sel == CROutSel.CR0.value:
            return out, o_isvec
    if name == 'CR1':  # these are not actually calculated correctly
        if out_sel == CROutSel.CR1.value:
            return out, o_isvec
    # check RC1 set? if so return implicit vector, this is a REAL bad hack
    RC1 = yield dec2.rm_dec.RC1
    if RC1:
        log("get_cr_out RC1 mode")
        if name == 'CR0':
            return 0, True  # XXX TODO: offset CR0 from SVSTATE SPR
        if name == 'CR1':
            return 1, True  # XXX TODO: offset CR1 from SVSTATE SPR
    # nope - not found.
    log("get_cr_out not found", name)
    return None, False


# TODO, really should just be using PowerDecoder2
def get_out_map(dec2, name):
    op = dec2.dec.op
    out_sel = yield op.out_sel
    # get the IN1/2/3 from the decoder (includes SVP64 remap and isvec)
    out = yield dec2.e.write_reg.data
    # identify which regnames map to out / o2
    if name == 'RA':
        if out_sel == OutSel.RA.value:
            return True
    elif name == 'RT':
        if out_sel == OutSel.RT.value:
            return True
        if out_sel == OutSel.RT_OR_ZERO.value and out != 0:
            return True
    elif name == 'RT_OR_ZERO':
        if out_sel == OutSel.RT_OR_ZERO.value:
            return True
    elif name == 'FRA':
        if out_sel == OutSel.FRA.value:
            return True
    elif name == 'FRS':
        if out_sel == OutSel.FRS.value:
            return True
    elif name == 'FRT':
        if out_sel == OutSel.FRT.value:
            return True
    return False


# TODO, really should just be using PowerDecoder2
def get_idx_out(dec2, name, ewmode=False):
    op = dec2.dec.op
    out_sel = yield op.out_sel
    # get the IN1/2/3 from the decoder (includes SVP64 remap and isvec)
    out = yield dec2.e.write_reg.data
    o_isvec = yield dec2.o_isvec
    if ewmode:
        offs = yield dec2.e.write_reg.offs
        base = yield dec2.e.write_reg.base
        out = (out, base, offs)
    # identify which regnames map to out / o2
    ismap = yield from get_out_map(dec2, name)
    if ismap:
        log("get_idx_out", name, out_sel, out, o_isvec)
        return out, o_isvec
    log("get_idx_out not found", name, out_sel, out, o_isvec)
    return None, False


# TODO, really should just be using PowerDecoder2
def get_out2_map(dec2, name):
    # check first if register is activated for write
    op = dec2.dec.op
    out_sel = yield op.out_sel
    out = yield dec2.e.write_ea.data
    out_ok = yield dec2.e.write_ea.ok
    if not out_ok:
        return False

    if name in ['EA', 'RA']:
        if hasattr(op, "upd"):
            # update mode LD/ST uses read-reg A also as an output
            upd = yield op.upd
            log("get_idx_out2", upd, LDSTMode.update.value,
                out_sel, OutSel.RA.value,
                out)
            if upd == LDSTMode.update.value:
                return True
    if name == 'RS':
        fft_en = yield dec2.implicit_rs
        if fft_en:
            log("get_idx_out2", out_sel, OutSel.RS.value,
                out)
            return True
    if name == 'FRS':
        fft_en = yield dec2.implicit_rs
        if fft_en:
            log("get_idx_out2", out_sel, OutSel.FRS.value,
                out)
            return True
    return False


# TODO, really should just be using PowerDecoder2
def get_idx_out2(dec2, name, ewmode=False):
    # check first if register is activated for write
    op = dec2.dec.op
    out_sel = yield op.out_sel
    out = yield dec2.e.write_ea.data
    if ewmode:
        offs = yield dec2.e.write_ea.offs
        base = yield dec2.e.write_ea.base
        out = (out, base, offs)
    o_isvec = yield dec2.o2_isvec
    ismap = yield from get_out2_map(dec2, name)
    if ismap:
        log("get_idx_out2", name, out_sel, out, o_isvec)
        return out, o_isvec
    return None, False


class StepLoop:
    """deals with svstate looping.
    """

    def __init__(self, svstate):
        self.svstate = svstate
        self.new_iterators()

    def new_iterators(self):
        self.src_it = self.src_iterator()
        self.dst_it = self.dst_iterator()
        self.loopend = False
        self.new_srcstep = 0
        self.new_dststep = 0
        self.new_ssubstep = 0
        self.new_dsubstep = 0
        self.pred_dst_zero = 0
        self.pred_src_zero = 0

    def src_iterator(self):
        """source-stepping iterator
        """
        pack = self.svstate.pack

        # source step
        if pack:
            # pack advances subvl in *outer* loop
            while True:  # outer subvl loop
                while True:  # inner vl loop
                    vl = self.svstate.vl
                    subvl = self.subvl
                    srcmask = self.srcmask
                    srcstep = self.svstate.srcstep
                    pred_src_zero = ((1 << srcstep) & srcmask) != 0
                    if self.pred_sz or pred_src_zero:
                        self.pred_src_zero = not pred_src_zero
                        log("    advance src", srcstep, vl,
                            self.svstate.ssubstep, subvl)
                        # yield actual substep/srcstep
                        yield (self.svstate.ssubstep, srcstep)
                    # the way yield works these could have been modified.
                    vl = self.svstate.vl
                    subvl = self.subvl
                    srcstep = self.svstate.srcstep
                    log("    advance src check", srcstep, vl,
                        self.svstate.ssubstep, subvl, srcstep == vl-1,
                        self.svstate.ssubstep == subvl)
                    if srcstep == vl-1:  # end-point
                        self.svstate.srcstep = SelectableInt(0, 7)  # reset
                        if self.svstate.ssubstep == subvl:  # end-point
                            log("    advance pack stop")
                            return
                        break  # exit inner loop
                    self.svstate.srcstep += SelectableInt(1, 7)  # advance ss
                subvl = self.subvl
                if self.svstate.ssubstep == subvl:  # end-point
                    self.svstate.ssubstep = SelectableInt(0, 2)  # reset
                    log("    advance pack stop")
                    return
                self.svstate.ssubstep += SelectableInt(1, 2)

        else:
            # these cannot be done as for-loops because SVSTATE may change
            # (srcstep/substep may be modified, interrupted, subvl/vl change)
            # but they *can* be done as while-loops as long as every SVSTATE
            # "thing" is re-read every single time a yield gives indices
            while True:  # outer vl loop
                while True:  # inner subvl loop
                    vl = self.svstate.vl
                    subvl = self.subvl
                    srcmask = self.srcmask
                    srcstep = self.svstate.srcstep
                    pred_src_zero = ((1 << srcstep) & srcmask) != 0
                    if self.pred_sz or pred_src_zero:
                        self.pred_src_zero = not pred_src_zero
                        log("    advance src", srcstep, vl,
                            self.svstate.ssubstep, subvl)
                        # yield actual substep/srcstep
                        yield (self.svstate.ssubstep, srcstep)
                    if self.svstate.ssubstep == subvl:  # end-point
                        self.svstate.ssubstep = SelectableInt(0, 2)  # reset
                        break  # exit inner loop
                    self.svstate.ssubstep += SelectableInt(1, 2)
                vl = self.svstate.vl
                if srcstep == vl-1:  # end-point
                    self.svstate.srcstep = SelectableInt(0, 7)  # reset
                    self.loopend = True
                    return
                self.svstate.srcstep += SelectableInt(1, 7)  # advance srcstep

    def dst_iterator(self):
        """dest-stepping iterator
        """
        unpack = self.svstate.unpack

        # dest step
        if unpack:
            # pack advances subvl in *outer* loop
            while True:  # outer subvl loop
                while True:  # inner vl loop
                    vl = self.svstate.vl
                    subvl = self.subvl
                    dstmask = self.dstmask
                    dststep = self.svstate.dststep
                    pred_dst_zero = ((1 << dststep) & dstmask) != 0
                    if self.pred_dz or pred_dst_zero:
                        self.pred_dst_zero = not pred_dst_zero
                        log("    advance dst", dststep, vl,
                            self.svstate.dsubstep, subvl)
                        # yield actual substep/dststep
                        yield (self.svstate.dsubstep, dststep)
                    # the way yield works these could have been modified.
                    vl = self.svstate.vl
                    dststep = self.svstate.dststep
                    log("    advance dst check", dststep, vl,
                        self.svstate.ssubstep, subvl)
                    if dststep == vl-1:  # end-point
                        self.svstate.dststep = SelectableInt(0, 7)  # reset
                        if self.svstate.dsubstep == subvl:  # end-point
                            log("    advance unpack stop")
                            return
                        break
                    self.svstate.dststep += SelectableInt(1, 7)  # advance ds
                subvl = self.subvl
                if self.svstate.dsubstep == subvl:  # end-point
                    self.svstate.dsubstep = SelectableInt(0, 2)  # reset
                    log("    advance unpack stop")
                    return
                self.svstate.dsubstep += SelectableInt(1, 2)
        else:
            # these cannot be done as for-loops because SVSTATE may change
            # (dststep/substep may be modified, interrupted, subvl/vl change)
            # but they *can* be done as while-loops as long as every SVSTATE
            # "thing" is re-read every single time a yield gives indices
            while True:  # outer vl loop
                while True:  # inner subvl loop
                    subvl = self.subvl
                    dstmask = self.dstmask
                    dststep = self.svstate.dststep
                    pred_dst_zero = ((1 << dststep) & dstmask) != 0
                    if self.pred_dz or pred_dst_zero:
                        self.pred_dst_zero = not pred_dst_zero
                        log("    advance dst", dststep, self.svstate.vl,
                            self.svstate.dsubstep, subvl)
                        # yield actual substep/dststep
                        yield (self.svstate.dsubstep, dststep)
                    if self.svstate.dsubstep == subvl:  # end-point
                        self.svstate.dsubstep = SelectableInt(0, 2)  # reset
                        break
                    self.svstate.dsubstep += SelectableInt(1, 2)
                subvl = self.subvl
                vl = self.svstate.vl
                if dststep == vl-1:  # end-point
                    self.svstate.dststep = SelectableInt(0, 7)  # reset
                    return
                self.svstate.dststep += SelectableInt(1, 7)  # advance dststep

    def src_iterate(self):
        """source-stepping iterator
        """
        subvl = self.subvl
        vl = self.svstate.vl
        pack = self.svstate.pack
        unpack = self.svstate.unpack
        ssubstep = self.svstate.ssubstep
        end_ssub = ssubstep == subvl
        end_src = self.svstate.srcstep == vl-1
        log("    pack/unpack/subvl", pack, unpack, subvl,
            "end", end_src,
            "sub", end_ssub)
        # first source step
        srcstep = self.svstate.srcstep
        srcmask = self.srcmask
        if pack:
            # pack advances subvl in *outer* loop
            while True:
                assert srcstep <= vl-1
                end_src = srcstep == vl-1
                if end_src:
                    if end_ssub:
                        self.loopend = True
                    else:
                        self.svstate.ssubstep += SelectableInt(1, 2)
                    srcstep = 0  # reset
                    break
                else:
                    srcstep += 1  # advance srcstep
                    if not self.srcstep_skip:
                        break
                    if ((1 << srcstep) & srcmask) != 0:
                        break
                    else:
                        log("      sskip", bin(srcmask), bin(1 << srcstep))
        else:
            # advance subvl in *inner* loop
            if end_ssub:
                while True:
                    assert srcstep <= vl-1
                    end_src = srcstep == vl-1
                    if end_src:  # end-point
                        self.loopend = True
                        srcstep = 0
                        break
                    else:
                        srcstep += 1
                    if not self.srcstep_skip:
                        break
                    if ((1 << srcstep) & srcmask) != 0:
                        break
                    else:
                        log("      sskip", bin(srcmask), bin(1 << srcstep))
                self.svstate.ssubstep = SelectableInt(0, 2)  # reset
            else:
                # advance ssubstep
                self.svstate.ssubstep += SelectableInt(1, 2)

        self.svstate.srcstep = SelectableInt(srcstep, 7)
        log("    advance src", self.svstate.srcstep, self.svstate.ssubstep,
            self.loopend)

    def dst_iterate(self):
        """dest step iterator
        """
        vl = self.svstate.vl
        subvl = self.subvl
        pack = self.svstate.pack
        unpack = self.svstate.unpack
        dsubstep = self.svstate.dsubstep
        end_dsub = dsubstep == subvl
        dststep = self.svstate.dststep
        end_dst = dststep == vl-1
        dstmask = self.dstmask
        log("    pack/unpack/subvl", pack, unpack, subvl,
            "end", end_dst,
            "sub", end_dsub)
        # now dest step
        if unpack:
            # unpack advances subvl in *outer* loop
            while True:
                assert dststep <= vl-1
                end_dst = dststep == vl-1
                if end_dst:
                    if end_dsub:
                        self.loopend = True
                    else:
                        self.svstate.dsubstep += SelectableInt(1, 2)
                    dststep = 0  # reset
                    break
                else:
                    dststep += 1  # advance dststep
                    if not self.dststep_skip:
                        break
                    if ((1 << dststep) & dstmask) != 0:
                        break
                    else:
                        log("      dskip", bin(dstmask), bin(1 << dststep))
        else:
            # advance subvl in *inner* loop
            if end_dsub:
                while True:
                    assert dststep <= vl-1
                    end_dst = dststep == vl-1
                    if end_dst:  # end-point
                        self.loopend = True
                        dststep = 0
                        break
                    else:
                        dststep += 1
                    if not self.dststep_skip:
                        break
                    if ((1 << dststep) & dstmask) != 0:
                        break
                    else:
                        log("      dskip", bin(dstmask), bin(1 << dststep))
                self.svstate.dsubstep = SelectableInt(0, 2)  # reset
            else:
                # advance ssubstep
                self.svstate.dsubstep += SelectableInt(1, 2)

        self.svstate.dststep = SelectableInt(dststep, 7)
        log("    advance dst", self.svstate.dststep, self.svstate.dsubstep,
            self.loopend)

    def at_loopend(self):
        """tells if this is the last possible element.  uses the cached values
        for src/dst-step and sub-steps
        """
        subvl = self.subvl
        vl = self.svstate.vl
        srcstep, dststep = self.new_srcstep, self.new_dststep
        ssubstep, dsubstep = self.new_ssubstep, self.new_dsubstep
        end_ssub = ssubstep == subvl
        end_dsub = dsubstep == subvl
        if srcstep == vl-1 and end_ssub:
            return True
        if dststep == vl-1 and end_dsub:
            return True
        return False

    def advance_svstate_steps(self):
        """ advance sub/steps. note that Pack/Unpack *INVERTS* the order.
        TODO when Pack/Unpack is set, substep becomes the *outer* loop
        """
        self.subvl = yield self.dec2.rm_dec.rm_in.subvl
        if self.loopend:  # huhn??
            return
        self.src_iterate()
        self.dst_iterate()

    def read_src_mask(self):
        """read/update pred_sz and src mask
        """
        # get SVSTATE VL (oh and print out some debug stuff)
        vl = self.svstate.vl
        srcstep = self.svstate.srcstep
        ssubstep = self.svstate.ssubstep

        # get predicate mask (all 64 bits)
        srcmask = 0xffff_ffff_ffff_ffff

        pmode = yield self.dec2.rm_dec.predmode
        sv_ptype = yield self.dec2.dec.op.SV_Ptype
        srcpred = yield self.dec2.rm_dec.srcpred
        dstpred = yield self.dec2.rm_dec.dstpred
        pred_sz = yield self.dec2.rm_dec.pred_sz
        if pmode == SVP64PredMode.INT.value:
            srcmask = dstmask = get_predint(self.gpr, dstpred)
            if sv_ptype == SVPType.P2.value:
                srcmask = get_predint(self.gpr, srcpred)
        elif pmode == SVP64PredMode.CR.value:
            srcmask = dstmask = get_predcr(self.crl, dstpred, vl)
            if sv_ptype == SVPType.P2.value:
                srcmask = get_predcr(self.crl, srcpred, vl)
        # work out if the ssubsteps are completed
        ssubstart = ssubstep == 0
        log("    pmode", pmode)
        log("    ptype", sv_ptype)
        log("    srcpred", bin(srcpred))
        log("    srcmask", bin(srcmask))
        log("    pred_sz", bin(pred_sz))
        log("    ssubstart", ssubstart)

        # store all that above
        self.srcstep_skip = False
        self.srcmask = srcmask
        self.pred_sz = pred_sz
        self.new_ssubstep = ssubstep
        log("    new ssubstep", ssubstep)
        # until the predicate mask has a "1" bit... or we run out of VL
        # let srcstep==VL be the indicator to move to next instruction
        if not pred_sz:
            self.srcstep_skip = True

    def read_dst_mask(self):
        """same as read_src_mask - check and record everything needed
        """
        # get SVSTATE VL (oh and print out some debug stuff)
        # yield Delay(1e-10)  # make changes visible
        vl = self.svstate.vl
        dststep = self.svstate.dststep
        dsubstep = self.svstate.dsubstep

        # get predicate mask (all 64 bits)
        dstmask = 0xffff_ffff_ffff_ffff

        pmode = yield self.dec2.rm_dec.predmode
        reverse_gear = yield self.dec2.rm_dec.reverse_gear
        sv_ptype = yield self.dec2.dec.op.SV_Ptype
        dstpred = yield self.dec2.rm_dec.dstpred
        pred_dz = yield self.dec2.rm_dec.pred_dz
        if pmode == SVP64PredMode.INT.value:
            dstmask = get_predint(self.gpr, dstpred)
        elif pmode == SVP64PredMode.CR.value:
            dstmask = get_predcr(self.crl, dstpred, vl)
        # work out if the ssubsteps are completed
        dsubstart = dsubstep == 0
        log("    pmode", pmode)
        log("    ptype", sv_ptype)
        log("    dstpred", bin(dstpred))
        log("    dstmask", bin(dstmask))
        log("    pred_dz", bin(pred_dz))
        log("    dsubstart", dsubstart)

        self.dststep_skip = False
        self.dstmask = dstmask
        self.pred_dz = pred_dz
        self.new_dsubstep = dsubstep
        log("    new dsubstep", dsubstep)
        if not pred_dz:
            self.dststep_skip = True

    def svstate_pre_inc(self):
        """check if srcstep/dststep need to skip over masked-out predicate bits
        note that this is not supposed to do anything to substep,
        it is purely for skipping masked-out bits
        """

        self.subvl = yield self.dec2.rm_dec.rm_in.subvl
        yield from self.read_src_mask()
        yield from self.read_dst_mask()

        self.skip_src()
        self.skip_dst()

    def skip_src(self):

        srcstep = self.svstate.srcstep
        srcmask = self.srcmask
        pred_src_zero = self.pred_sz
        vl = self.svstate.vl
        # srcstep-skipping opportunity identified
        if self.srcstep_skip:
            # cannot do this with sv.bc - XXX TODO
            if srcmask == 0:
                self.loopend = True
            while (((1 << srcstep) & srcmask) == 0) and (srcstep != vl):
                log("      sskip", bin(1 << srcstep))
                srcstep += 1

        # now work out if the relevant mask bits require zeroing
        if pred_src_zero:
            pred_src_zero = ((1 << srcstep) & srcmask) == 0

        # store new srcstep / dststep
        self.new_srcstep = srcstep
        self.pred_src_zero = pred_src_zero
        log("    new srcstep", srcstep)

    def skip_dst(self):
        # dststep-skipping opportunity identified
        dststep = self.svstate.dststep
        dstmask = self.dstmask
        pred_dst_zero = self.pred_dz
        vl = self.svstate.vl
        if self.dststep_skip:
            # cannot do this with sv.bc - XXX TODO
            if dstmask == 0:
                self.loopend = True
            while (((1 << dststep) & dstmask) == 0) and (dststep != vl):
                log("      dskip", bin(1 << dststep))
                dststep += 1

        # now work out if the relevant mask bits require zeroing
        if pred_dst_zero:
            pred_dst_zero = ((1 << dststep) & dstmask) == 0

        # store new srcstep / dststep
        self.new_dststep = dststep
        self.pred_dst_zero = pred_dst_zero
        log("    new dststep", dststep)


class ExitSyscallCalled(Exception):
    pass


class SyscallEmulator(openpower.syscalls.Dispatcher):
    def __init__(self, isacaller):
        self.__isacaller = isacaller

        host = os.uname().machine
        bits = (64 if (sys.maxsize > (2**32)) else 32)
        host = openpower.syscalls.architecture(arch=host, bits=bits)

        return super().__init__(guest="ppc64", host=host)

    def __call__(self, identifier, *arguments):
        (identifier, *arguments) = map(int, (identifier, *arguments))
        return super().__call__(identifier, *arguments)

    def sys_exit_group(self, status, *rest):
        self.__isacaller.halted = True
        raise ExitSyscallCalled(status)

    def sys_write(self, fd, buf, count, *rest):
        if count != 0:
            buf = self.__isacaller.mem.get_ctypes(buf, count, is_write=False)
        else:
            buf = b""
        try:
            return os.write(fd, buf)
        except OSError as e:
            return -e.errno

    def sys_writev(self, fd, iov, iovcnt, *rest):
        IOV_MAX = 1024
        if iovcnt < 0 or iovcnt > IOV_MAX:
            return -errno.EINVAL
        struct_iovec = struct.Struct("<QQ")
        try:
            if iovcnt > 0:
                iov = self.__isacaller.mem.get_ctypes(
                    iov, struct_iovec.size * iovcnt, is_write=False)
                iov = list(struct_iovec.iter_unpack(iov))
            else:
                iov = []
            for i, iovec in enumerate(iov):
                iov_base, iov_len = iovec
                iov[i] = self.__isacaller.mem.get_ctypes(
                    iov_base, iov_len, is_write=False)
        except (ValueError, MemException):
            return -errno.EFAULT
        try:
            return os.writev(fd, iov)
        except OSError as e:
            return -e.errno

    def sys_read(self, fd, buf, count, *rest):
        if count != 0:
            buf = self.__isacaller.mem.get_ctypes(buf, count, is_write=True)
        else:
            buf = bytearray()
        try:
            return os.readv(fd, [buf])
        except OSError as e:
            return -e.errno

    def sys_mmap(self, addr, length, prot, flags, fd, offset, *rest):
        return self.__isacaller.mem.mmap_syscall(
            addr, length, prot, flags, fd, offset, is_mmap2=False)

    def sys_mmap2(self, addr, length, prot, flags, fd, offset, *rest):
        return self.__isacaller.mem.mmap_syscall(
            addr, length, prot, flags, fd, offset, is_mmap2=True)

    def sys_brk(self, addr, *rest):
        return self.__isacaller.mem.brk_syscall(addr)

    def sys_munmap(self, addr, length, *rest):
        return -errno.ENOSYS  # TODO: implement

    def sys_mprotect(self, addr, length, prot, *rest):
        return -errno.ENOSYS  # TODO: implement

    def sys_pkey_mprotect(self, addr, length, prot, pkey, *rest):
        return -errno.ENOSYS  # TODO: implement

    def sys_openat(self, dirfd, pathname, flags, mode, *rest):
        try:
            path = self.__isacaller.mem.read_cstr(pathname)
        except (ValueError, MemException):
            return -errno.EFAULT
        try:
            if dirfd == ppc_flags.AT_FDCWD:
                return os.open(path, flags, mode)
            else:
                return os.open(path, flags, mode, dir_fd=dirfd)
        except OSError as e:
            return -e.errno

    def _uname(self):
        uname = os.uname()
        sysname = b'Linux'
        nodename = uname.nodename.encode()
        release = b'5.6.0-1-powerpc64le'
        version = b'#1 SMP Debian 5.6.7-1 (2020-04-29)'
        machine = b'ppc64le'
        domainname = b''
        return sysname, nodename, release, version, machine, domainname

    def sys_uname(self, buf, *rest):
        s = struct.Struct("<65s65s65s65s65s")
        try:
            buf = self.__isacaller.mem.get_ctypes(buf, s.size, is_write=True)
        except (ValueError, MemException):
            return -errno.EFAULT
        sysname, nodename, release, version, machine, domainname = \
            self._uname()
        s.pack_into(buf, 0, sysname, nodename, release, version, machine)
        return 0

    def sys_newuname(self, buf, *rest):
        name_len = ppc_flags.__NEW_UTS_LEN + 1
        s = struct.Struct("<%ds%ds%ds%ds%ds%ds" % ((name_len,) * 6))
        try:
            buf = self.__isacaller.mem.get_ctypes(buf, s.size, is_write=True)
        except (ValueError, MemException):
            return -errno.EFAULT
        sysname, nodename, release, version, machine, domainname = \
            self._uname()
        s.pack_into(buf, 0,
                    sysname, nodename, release, version, machine, domainname)
        return 0

    def sys_readlink(self, pathname, buf, bufsiz, *rest):
        dirfd = ppc_flags.AT_FDCWD
        return self.sys_readlinkat(dirfd, pathname, buf, bufsiz)

    def sys_readlinkat(self, dirfd, pathname, buf, bufsiz, *rest):
        try:
            path = self.__isacaller.mem.read_cstr(pathname)
            if bufsiz != 0:
                buf = self.__isacaller.mem.get_ctypes(
                    buf, bufsiz, is_write=True)
            else:
                buf = bytearray()
        except (ValueError, MemException):
            return -errno.EFAULT
        try:
            if dirfd == ppc_flags.AT_FDCWD:
                result = os.readlink(path)
            else:
                result = os.readlink(path, dir_fd=dirfd)
            retval = min(len(result), len(buf))
            buf[:retval] = result[:retval]
            return retval
        except OSError as e:
            return -e.errno


class ISACaller(ISACallerHelper, ISAFPHelpers, StepLoop):
    # decoder2 - an instance of power_decoder2
    # regfile - a list of initial values for the registers
    # initial_{etc} - initial values for SPRs, Condition Register, Mem, MSR
    # respect_pc - tracks the program counter.  requires initial_insns
    def __init__(self, decoder2, regfile, initial_sprs=None, initial_cr=0,
                 initial_mem=None, initial_msr=0,
                 initial_svstate=0,
                 initial_insns=None,
                 fpregfile=None,
                 respect_pc=False,
                 disassembly=None,
                 initial_pc=0,
                 bigendian=False,
                 mmu=False,
                 icachemmu=False,
                 initial_fpscr=0,
                 insnlog=None,
                 use_mmap_mem=False,
                 use_syscall_emu=False,
                 emulating_mmap=False,
                 real_page_size=None):
        if use_syscall_emu:
            self.syscall = SyscallEmulator(isacaller=self)
            if not use_mmap_mem:
                log("forcing use_mmap_mem due to use_syscall_emu active")
                use_mmap_mem = True
        else:
            self.syscall = None

        # we will eventually be able to load ELF files without use_syscall_emu
        # (e.g. the linux kernel), so do it in a separate if block
        if isinstance(initial_insns, ELFFile):
            if not use_mmap_mem:
                log("forcing use_mmap_mem due to loading an ELF file")
                use_mmap_mem = True
            if not emulating_mmap:
                log("forcing emulating_mmap due to loading an ELF file")
                emulating_mmap = True

        # trace log file for model output. if None do nothing
        self.insnlog = insnlog
        self.insnlog_is_file = hasattr(insnlog, "write")
        if not self.insnlog_is_file and self.insnlog:
            self.insnlog = open(self.insnlog, "w")

        self.bigendian = bigendian
        self.halted = False
        self.is_svp64_mode = False
        self.respect_pc = respect_pc
        if initial_sprs is None:
            initial_sprs = {}
        if initial_mem is None:
            initial_mem = {}
        if fpregfile is None:
            fpregfile = [0] * 32
        if initial_insns is None:
            initial_insns = {}
            assert self.respect_pc == False, "instructions required to honor pc"
        if initial_msr is None:
            initial_msr = DEFAULT_MSR

        log("ISACaller insns", respect_pc, initial_insns, disassembly)
        log("ISACaller initial_msr", initial_msr)

        # "fake program counter" mode (for unit testing)
        self.fake_pc = 0
        disasm_start = 0
        if not respect_pc:
            if isinstance(initial_mem, tuple):
                self.fake_pc = initial_mem[0]
                disasm_start = self.fake_pc
        else:
            disasm_start = initial_pc

        # disassembly: we need this for now (not given from the decoder)
        self.disassembly = {}
        if disassembly:
            for i, code in enumerate(disassembly):
                self.disassembly[i*4 + disasm_start] = code

        # set up registers, instruction memory, data memory, PC, SPRs, MSR, CR
        self.svp64rm = SVP64RM()
        if initial_svstate is None:
            initial_svstate = 0
        if isinstance(initial_svstate, int):
            initial_svstate = SVP64State(initial_svstate)
        # SVSTATE, MSR and PC
        StepLoop.__init__(self, initial_svstate)
        self.msr = SelectableInt(initial_msr, 64)  # underlying reg
        self.pc = PC()
        # GPR FPR SPR registers
        initial_sprs = deepcopy(initial_sprs)  # so as not to get modified
        self.gpr = GPR(decoder2, self, self.svstate, regfile)
        self.fpr = GPR(decoder2, self, self.svstate, fpregfile)
        # initialise SPRs before MMU
        self.spr = SPR(decoder2, initial_sprs, gpr=self.gpr)

        # set up 4 dummy SVSHAPEs if they aren't already set up
        for i in range(4):
            sname = 'SVSHAPE%d' % i
            val = self.spr.get(sname, 0)
            # make sure it's an SVSHAPE -- conversion done by SPR.__setitem__
            self.spr[sname] = val
        self.last_op_svshape = False

        # "raw" memory
        if use_mmap_mem:
            self.mem = MemMMap(row_bytes=8,
                               initial_mem=initial_mem,
                               misaligned_ok=True,
                               emulating_mmap=emulating_mmap)
            self.imem = self.mem
            lelf = self.mem.initialize(row_bytes=4, initial_mem=initial_insns)
            if isinstance(lelf, LoadedELF):  # stuff parsed from ELF
                initial_pc = lelf.pc
                for k, v in lelf.gprs.items():
                    self.gpr[k] = SelectableInt(v, 64)
                initial_fpscr = lelf.fpscr
            self.mem.log_fancy(kind=LogType.InstrInOuts)
        else:
            self.mem = Mem(row_bytes=8, initial_mem=initial_mem,
                           misaligned_ok=True)
            self.mem.log_fancy(kind=LogType.InstrInOuts)
            self.imem = Mem(row_bytes=4, initial_mem=initial_insns)
        # MMU mode, redirect underlying Mem through RADIX
        if mmu:
            self.mem = RADIX(self.mem, self)
            if icachemmu:
                self.imem = RADIX(self.imem, self)

        # TODO, needed here:
        # FPR (same as GPR except for FP nums)
        # 4.2.2 p124 FPSCR (definitely "separate" - not in SPR)
        #            note that mffs, mcrfs, mtfsf "manage" this FPSCR
        self.fpscr = FPSCRState(initial_fpscr)

        # 2.3.1 CR (and sub-fields CR0..CR6 - CR0 SO comes from XER.SO)
        #         note that mfocrf, mfcr, mtcr, mtocrf, mcrxrx "manage" CRs
        #         -- Done
        # 2.3.2 LR   (actually SPR #8) -- Done
        # 2.3.3 CTR  (actually SPR #9) -- Done
        # 2.3.4 TAR  (actually SPR #815)
        # 3.2.2 p45 XER  (actually SPR #1) -- Done
        # 3.2.3 p46 p232 VRSAVE (actually SPR #256)

        # create CR then allow portions of it to be "selectable" (below)
        self.cr_fields = CRFields(initial_cr)
        self.cr = self.cr_fields.cr
        self.cr_backup = 0  # sigh, dreadful hack: for fail-first (VLi)

        # "undefined", just set to variable-bit-width int (use exts "max")
        # self.undefined = SelectableInt(0, EFFECTIVELY_UNLIMITED)

        self.namespace = {}
        self.namespace.update(self.spr)
        self.namespace.update({'GPR': self.gpr,
                               'FPR': self.fpr,
                               'MEM': self.mem,
                               'SPR': self.spr,
                               'memassign': self.memassign,
                               'NIA': self.pc.NIA,
                               'CIA': self.pc.CIA,
                               'SVSTATE': self.svstate,
                               'SVSHAPE0': self.spr['SVSHAPE0'],
                               'SVSHAPE1': self.spr['SVSHAPE1'],
                               'SVSHAPE2': self.spr['SVSHAPE2'],
                               'SVSHAPE3': self.spr['SVSHAPE3'],
                               'CR': self.cr,
                               'MSR': self.msr,
                               'FPSCR': self.fpscr,
                               'undefined': undefined,
                               'mode_is_64bit': True,
                               'SO': XER_bits['SO'],
                               'XLEN': 64,  # elwidth overrides
                               })

        # for LR/SC
        if real_page_size is None:
            # PowerISA v3.1B Book III Section 6.7 page 1191 (1217)
            # defines real page size as 2 ** 12 bytes (4KiB)
            real_page_size = 2 ** 12
        self.real_page_size = real_page_size
        self.reserve_addr = SelectableInt(0, self.XLEN)
        self.reserve = SelectableInt(0, 1)
        self.reserve_length = SelectableInt(0, 4)

        self.namespace.update({'RESERVE': self.RESERVE,
                               'RESERVE_ADDR': self.RESERVE_ADDR,
                               'RESERVE_LENGTH': self.RESERVE_LENGTH,
                               'REAL_PAGE_SIZE': self.REAL_PAGE_SIZE,
                               })

        for name in BFP_FLAG_NAMES:
            setattr(self, name, 0)

        # update pc to requested start point
        self.set_pc(initial_pc)

        # field-selectable versions of Condition Register
        self.crl = self.cr_fields.crl
        for i in range(8):
            self.namespace["CR%d" % i] = self.crl[i]

        self.decoder = decoder2.dec
        self.dec2 = decoder2

        super().__init__(XLEN=self.namespace["XLEN"], FPSCR=self.fpscr)

    def trace(self, out):
        if self.insnlog is None:
            return
        self.insnlog.write(out)

    @property
    def XLEN(self):
        return self.namespace["XLEN"]

    @property
    def RESERVE(self):
        return self.reserve

    @property
    def RESERVE_LENGTH(self):
        return self.reserve_length

    @property
    def RESERVE_ADDR(self):
        return self.reserve_addr

    @property
    def REAL_PAGE_SIZE(self):
        return self.real_page_size

    def real_addr(self, EA):
        """ get the "real address to which `EA` maps"

        Specified in PowerISA v3.1B Book II Section 1.7.2.1 page 1049 (1075)
        """
        # FIXME: translate EA to a physical address
        return EA

    @property
    def FPSCR(self):
        return self.fpscr

    def call_trap(self, trap_addr, trap_bit):
        """calls TRAP and sets up NIA to the new execution location.
        next instruction will begin at trap_addr.
        """
        self.TRAP(trap_addr, trap_bit)
        self.namespace['NIA'] = self.trap_nia
        self.pc.update(self.namespace, self.is_svp64_mode)

    def TRAP(self, trap_addr=0x700, trap_bit=PIb.TRAP):
        """TRAP> saves PC, MSR (and TODO SVSTATE), and updates MSR

        TRAP function is callable from inside the pseudocode itself,
        hence the default arguments.  when calling from inside ISACaller
        it is best to use call_trap()

        trap_addr: int | SelectableInt
            the address to go to (before any modifications from `KAIVB`)
        trap_bit: int | None
            the bit in `SRR1` to set, `None` means don't set any bits.
        """
        if isinstance(trap_addr, SelectableInt):
            trap_addr = trap_addr.value
        # https://bugs.libre-soc.org/show_bug.cgi?id=859
        kaivb = self.spr['KAIVB'].value
        msr = self.namespace['MSR'].value
        log("TRAP:", hex(trap_addr), hex(msr), "kaivb", hex(kaivb))
        # store CIA(+4?) in SRR0, set NIA to 0x700
        # store MSR in SRR1, set MSR to um errr something, have to check spec
        # store SVSTATE (if enabled) in SVSRR0
        self.spr['SRR0'].value = self.pc.CIA.value
        self.spr['SRR1'].value = msr
        if self.is_svp64_mode:
            self.spr['SVSRR0'] = self.namespace['SVSTATE'].value
        self.trap_nia = SelectableInt(trap_addr | (kaivb & ~0x1fff), 64)
        if trap_bit is not None:
            self.spr['SRR1'][trap_bit] = 1  # change *copy* of MSR in SRR1

        # set exception bits.  TODO: this should, based on the address
        # in figure 66 p1065 V3.0B and the table figure 65 p1063 set these
        # bits appropriately.  however it turns out that *for now* in all
        # cases (all trap_addrs) the exact same thing is needed.
        self.msr[MSRb.IR] = 0
        self.msr[MSRb.DR] = 0
        self.msr[MSRb.FE0] = 0
        self.msr[MSRb.FE1] = 0
        self.msr[MSRb.EE] = 0
        self.msr[MSRb.RI] = 0
        self.msr[MSRb.SF] = 1
        self.msr[MSRb.TM] = 0
        self.msr[MSRb.VEC] = 0
        self.msr[MSRb.VSX] = 0
        self.msr[MSRb.PR] = 0
        self.msr[MSRb.FP] = 0
        self.msr[MSRb.PMM] = 0
        self.msr[MSRb.TEs] = 0
        self.msr[MSRb.TEe] = 0
        self.msr[MSRb.UND] = 0
        self.msr[MSRb.LE] = 1

    def memassign(self, ea, sz, val):
        self.mem.memassign(ea, sz, val)

    def prep_namespace(self, insn_name, info, xlen):
        # TODO: get field names from form in decoder*1* (not decoder2)
        # decoder2 is hand-created, and decoder1.sigform is auto-generated
        # from spec
        # then "yield" fields only from op_fields rather than hard-coded
        # list, here.
        formname, op_fields = info.form, info.op_fields
        fields = self.decoder.sigforms[formname]
        log("prep_namespace", formname, op_fields, insn_name)
        for name in op_fields:
            # CR immediates. deal with separately.  needs modifying
            # pseudocode
            crlen5 = ['BC', 'BA', 'BB', 'BT', 'BI'] # 5-bit
<<<<<<< HEAD
            crlen3 = ['BF', 'BFA']                  # 3-bit (BF: bit-field)
=======
            crlen3 = ['BF', 'BFA', 'BFB']           # 3-bit (BF: bit-field)
>>>>>>> 306bd26a
            if self.is_svp64_mode and name in crlen5:
                # 5-bit, must reconstruct the value
                if name in ['BT']:
                    regnum, is_vec = yield from get_cr_out(self.dec2, name)
                else:
                    regnum, is_vec = yield from get_cr_in(self.dec2, name)
                sig = getattr(fields, name)
                val = yield sig
                # low 2 LSBs (CR field selector) remain same, CR num extended
                assert regnum <= 7, "sigh, TODO, 128 CR fields"
                val = (val & 0b11) | (regnum << 2)
            elif self.is_svp64_mode and name in crlen3:
                if name in ['BF']:
                    regnum, is_vec = yield from get_cr_out(self.dec2, name)
                else:
                    regnum, is_vec = yield from get_cr_in(self.dec2, name)
                log('hack %s' % name, regnum, is_vec)
                val = regnum
            else:
                sig = getattr(fields, name)
                val = yield sig
            # these are all opcode fields involved in index-selection of CR,
            # and need to do "standard" arithmetic.  CR[BA+32] for example
            # would, if using SelectableInt, only be 5-bit.
            if name not in crlen3 and name not in crlen5:
                val = SelectableInt(val, sig.width)

            # finally put the field into the namespace
            self.namespace[name] = val

        self.namespace['XER'] = self.spr['XER']
        self.namespace['CA'] = self.spr['XER'][XER_bits['CA']].value
        self.namespace['CA32'] = self.spr['XER'][XER_bits['CA32']].value
        self.namespace['OV'] = self.spr['XER'][XER_bits['OV']].value
        self.namespace['OV32'] = self.spr['XER'][XER_bits['OV32']].value
        self.namespace['XLEN'] = xlen
        self.namespace['RESERVE'] = self.reserve
        self.namespace['RESERVE_ADDR'] = self.reserve_addr
        self.namespace['RESERVE_LENGTH'] = self.reserve_length

        # add some SVSTATE convenience variables
        vl = self.svstate.vl
        srcstep = self.svstate.srcstep
        self.namespace['VL'] = vl
        self.namespace['srcstep'] = srcstep

        # take a copy of the CR field value: if non-VLi fail-first fails
        # this is because the pseudocode writes *directly* to CR. sigh
        self.cr_backup = self.cr.value

        # sv.bc* need some extra fields
        if not self.is_svp64_mode or not insn_name.startswith("sv.bc"):
            return

        # blegh grab bits manually
        mode = yield self.dec2.rm_dec.rm_in.mode
        # convert to SelectableInt before test
        mode = SelectableInt(mode, 5)
        bc_vlset = mode[SVP64MODEb.BC_VLSET] != 0
        bc_vli = mode[SVP64MODEb.BC_VLI] != 0
        bc_snz = mode[SVP64MODEb.BC_SNZ] != 0
        bc_vsb = yield self.dec2.rm_dec.bc_vsb
        bc_ctrtest = yield self.dec2.rm_dec.bc_ctrtest
        bc_lru = yield self.dec2.rm_dec.bc_lru
        bc_gate = yield self.dec2.rm_dec.bc_gate
        sz = yield self.dec2.rm_dec.pred_sz
        self.namespace['mode'] = SelectableInt(mode, 5)
        self.namespace['ALL'] = SelectableInt(bc_gate, 1)
        self.namespace['VSb'] = SelectableInt(bc_vsb, 1)
        self.namespace['LRu'] = SelectableInt(bc_lru, 1)
        self.namespace['CTRtest'] = SelectableInt(bc_ctrtest, 1)
        self.namespace['VLSET'] = SelectableInt(bc_vlset, 1)
        self.namespace['VLI'] = SelectableInt(bc_vli, 1)
        self.namespace['sz'] = SelectableInt(sz, 1)
        self.namespace['SNZ'] = SelectableInt(bc_snz, 1)

    def get_kludged_op_add_ca_ov(self, inputs, inp_ca_ov):
        """ this was not at all necessary to do.  this function massively
        duplicates - in a laborious and complex fashion - the contents of
        the CSV files that were extracted two years ago from microwatt's
        source code.  A-inversion is the "inv A" column, output inversion
        is the "inv out" column, carry-in equal to 0 or 1 or CA is the
        "cry in" column

        all of that information is available in
            self.instrs[ins_name].op_fields
        where info is usually assigned to self.instrs[ins_name]

        https://git.libre-soc.org/?p=openpower-isa.git;a=blob;f=openpower/isatables/minor_31.csv;hb=HEAD

        the immediate constants are *also* decoded correctly and placed
        usually by DecodeIn2Imm into operand2, as part of power_decoder2.py
        """
        def ca(a, b, ca_in, width):
            mask = (1 << width) - 1
            y = (a & mask) + (b & mask) + ca_in
            return y >> width

        asmcode = yield self.dec2.dec.op.asmcode
        insn = insns.get(asmcode)
        SI = yield self.dec2.dec.SI
        SI &= 0xFFFF
        CA, OV = inp_ca_ov
        inputs = [i.value for i in inputs]
        if SI & 0x8000:
            SI -= 0x10000
        if insn in ("add", "addo", "addc", "addco"):
            a = inputs[0]
            b = inputs[1]
            ca_in = 0
        elif insn == "addic" or insn == "addic.":
            a = inputs[0]
            b = SI
            ca_in = 0
        elif insn in ("subf", "subfo", "subfc", "subfco"):
            a = ~inputs[0]
            b = inputs[1]
            ca_in = 1
        elif insn == "subfic":
            a = ~inputs[0]
            b = SI
            ca_in = 1
        elif insn == "adde" or insn == "addeo":
            a = inputs[0]
            b = inputs[1]
            ca_in = CA
        elif insn == "subfe" or insn == "subfeo":
            a = ~inputs[0]
            b = inputs[1]
            ca_in = CA
        elif insn == "addme" or insn == "addmeo":
            a = inputs[0]
            b = ~0
            ca_in = CA
        elif insn == "addze" or insn == "addzeo":
            a = inputs[0]
            b = 0
            ca_in = CA
        elif insn == "subfme" or insn == "subfmeo":
            a = ~inputs[0]
            b = ~0
            ca_in = CA
        elif insn == "subfze" or insn == "subfzeo":
            a = ~inputs[0]
            b = 0
            ca_in = CA
        elif insn == "addex":
            # CA[32] aren't actually written, just generate so we have
            # something to return
            ca64 = ov64 = ca(inputs[0], inputs[1], OV, 64)
            ca32 = ov32 = ca(inputs[0], inputs[1], OV, 32)
            return ca64, ca32, ov64, ov32
        elif insn == "neg" or insn == "nego":
            a = ~inputs[0]
            b = 0
            ca_in = 1
        else:
            raise NotImplementedError(
                "op_add kludge unimplemented instruction: ", asmcode, insn)

        ca64 = ca(a, b, ca_in, 64)
        ca32 = ca(a, b, ca_in, 32)
        ov64 = ca64 != ca(a, b, ca_in, 63)
        ov32 = ca32 != ca(a, b, ca_in, 31)
        return ca64, ca32, ov64, ov32

    def handle_carry_(self, inputs, output, ca, ca32, inp_ca_ov):
        if ca is not None and ca32 is not None:
            return
        op = yield self.dec2.e.do.insn_type
        if op == MicrOp.OP_ADD.value and ca is None and ca32 is None:
            retval = yield from self.get_kludged_op_add_ca_ov(
                inputs, inp_ca_ov)
            ca, ca32, ov, ov32 = retval
            asmcode = yield self.dec2.dec.op.asmcode
            if insns.get(asmcode) == 'addex':
                # TODO: if 32-bit mode, set ov to ov32
                self.spr['XER'][XER_bits['OV']] = ov
                self.spr['XER'][XER_bits['OV32']] = ov32
                log(f"write OV/OV32 OV={ov} OV32={ov32}",
                    kind=LogType.InstrInOuts)
            else:
                # TODO: if 32-bit mode, set ca to ca32
                self.spr['XER'][XER_bits['CA']] = ca
                self.spr['XER'][XER_bits['CA32']] = ca32
                log(f"write CA/CA32 CA={ca} CA32={ca32}",
                    kind=LogType.InstrInOuts)
            return
        inv_a = yield self.dec2.e.do.invert_in
        if inv_a:
            inputs[0] = ~inputs[0]

        imm_ok = yield self.dec2.e.do.imm_data.ok
        if imm_ok:
            imm = yield self.dec2.e.do.imm_data.data
            inputs.append(SelectableInt(imm, 64))
        gts = []
        for x in inputs:
            log("gt input", x, output)
            gt = (gtu(x, output))
            gts.append(gt)
        log(gts)
        cy = 1 if any(gts) else 0
        log("CA", cy, gts)
        if ca is None:  # already written
            self.spr['XER'][XER_bits['CA']] = cy

        # 32 bit carry
        # ARGH... different for OP_ADD... *sigh*...
        op = yield self.dec2.e.do.insn_type
        if op == MicrOp.OP_ADD.value:
            res32 = (output.value & (1 << 32)) != 0
            a32 = (inputs[0].value & (1 << 32)) != 0
            if len(inputs) >= 2:
                b32 = (inputs[1].value & (1 << 32)) != 0
            else:
                b32 = False
            cy32 = res32 ^ a32 ^ b32
            log("CA32 ADD", cy32)
        else:
            gts = []
            for x in inputs:
                log("input", x, output)
                log("     x[32:64]", x, x[32:64])
                log("     o[32:64]", output, output[32:64])
                gt = (gtu(x[32:64], output[32:64])) == SelectableInt(1, 1)
                gts.append(gt)
            cy32 = 1 if any(gts) else 0
            log("CA32", cy32, gts)
        if ca32 is None:  # already written
            self.spr['XER'][XER_bits['CA32']] = cy32

    def handle_overflow(self, inputs, output, div_overflow, inp_ca_ov):
        op = yield self.dec2.e.do.insn_type
        if op == MicrOp.OP_ADD.value:
            retval = yield from self.get_kludged_op_add_ca_ov(
                inputs, inp_ca_ov)
            ca, ca32, ov, ov32 = retval
            # TODO: if 32-bit mode, set ov to ov32
            self.spr['XER'][XER_bits['OV']] = ov
            self.spr['XER'][XER_bits['OV32']] = ov32
            self.spr['XER'][XER_bits['SO']] |= ov
            return
        if hasattr(self.dec2.e.do, "invert_in"):
            inv_a = yield self.dec2.e.do.invert_in
            if inv_a:
                inputs[0] = ~inputs[0]

        imm_ok = yield self.dec2.e.do.imm_data.ok
        if imm_ok:
            imm = yield self.dec2.e.do.imm_data.data
            inputs.append(SelectableInt(imm, 64))
        log("handle_overflow", inputs, output, div_overflow)
        if len(inputs) < 2 and div_overflow is None:
            return

        # div overflow is different: it's returned by the pseudo-code
        # because it's more complex than can be done by analysing the output
        if div_overflow is not None:
            ov, ov32 = div_overflow, div_overflow
        # arithmetic overflow can be done by analysing the input and output
        elif len(inputs) >= 2:
            # OV (64-bit)
            input_sgn = [exts(x.value, x.bits) < 0 for x in inputs]
            output_sgn = exts(output.value, output.bits) < 0
            ov = 1 if input_sgn[0] == input_sgn[1] and \
                output_sgn != input_sgn[0] else 0

            # OV (32-bit)
            input32_sgn = [exts(x.value, 32) < 0 for x in inputs]
            output32_sgn = exts(output.value, 32) < 0
            ov32 = 1 if input32_sgn[0] == input32_sgn[1] and \
                output32_sgn != input32_sgn[0] else 0

        # now update XER OV/OV32/SO
        so = self.spr['XER'][XER_bits['SO']]
        new_so = so | ov  # sticky overflow ORs in old with new
        self.spr['XER'][XER_bits['OV']] = ov
        self.spr['XER'][XER_bits['OV32']] = ov32
        self.spr['XER'][XER_bits['SO']] = new_so
        log("    set overflow", ov, ov32, so, new_so)

    def handle_comparison(self, out, cr_idx=0, overflow=None, no_so=False):
        assert isinstance(out, SelectableInt), \
            "out zero not a SelectableInt %s" % repr(outputs)
        log("handle_comparison", out.bits, hex(out.value))
        # TODO - XXX *processor* in 32-bit mode
        # https://bugs.libre-soc.org/show_bug.cgi?id=424
        # if is_32bit:
        #    o32 = exts(out.value, 32)
        #    print ("handle_comparison exts 32 bit", hex(o32))
        out = exts(out.value, out.bits)
        log("handle_comparison exts", hex(out))
        # create the three main CR flags, EQ GT LT
        zero = SelectableInt(out == 0, 1)
        positive = SelectableInt(out > 0, 1)
        negative = SelectableInt(out < 0, 1)
        # get (or not) XER.SO.  for setvl this is important *not* to read SO
        if no_so:
            SO = SelectableInt(1, 0)
        else:
            SO = self.spr['XER'][XER_bits['SO']]
        log("handle_comparison SO", SO.value,
            "overflow", overflow,
            "zero", zero.value,
            "+ve", positive.value,
            "-ve", negative.value)
        # alternative overflow checking (setvl mainly at the moment)
        if overflow is not None and overflow == 1:
            SO = SelectableInt(1, 1)
        # create the four CR field values and set the required CR field
        cr_field = selectconcat(negative, positive, zero, SO)
        log("handle_comparison cr_field", self.cr, cr_idx, cr_field)
        self.crl[cr_idx].eq(cr_field)
        return cr_field

    def set_pc(self, pc_val):
        self.namespace['NIA'] = SelectableInt(pc_val, 64)
        self.pc.update(self.namespace, self.is_svp64_mode)

    def get_next_insn(self):
        """check instruction
        """
        if self.respect_pc:
            pc = self.pc.CIA.value
        else:
            pc = self.fake_pc
        ins = self.imem.ld(pc, 4, False, True, instr_fetch=True)
        if ins is None:
            raise KeyError("no instruction at 0x%x" % pc)
        return pc, ins

    def setup_one(self):
        """set up one instruction
        """
        pc, insn = self.get_next_insn()
        yield from self.setup_next_insn(pc, insn)

    # cache since it's really slow to construct
    __PREFIX_CACHE = SVP64Instruction.Prefix(SelectableInt(value=0, bits=32))

    def __decode_prefix(self, opcode):
        pfx = self.__PREFIX_CACHE
        pfx.storage.eq(opcode)
        return pfx

    def setup_next_insn(self, pc, ins):
        """set up next instruction
        """
        self._pc = pc
        log("setup: 0x%x 0x%x %s" % (pc, ins & 0xffffffff, bin(ins)))
        log("CIA NIA", self.respect_pc, self.pc.CIA.value, self.pc.NIA.value)

        yield self.dec2.sv_rm.eq(0)
        yield self.dec2.dec.raw_opcode_in.eq(ins & 0xffffffff)
        yield self.dec2.dec.bigendian.eq(self.bigendian)
        yield self.dec2.state.msr.eq(self.msr.value)
        yield self.dec2.state.pc.eq(pc)
        if self.svstate is not None:
            yield self.dec2.state.svstate.eq(self.svstate.value)

        # SVP64.  first, check if the opcode is EXT001, and SVP64 id bits set
        yield Settle()
        opcode = yield self.dec2.dec.opcode_in
        opcode = SelectableInt(value=opcode, bits=32)
        pfx = self.__decode_prefix(opcode)
        log("prefix test: opcode:", pfx.PO, bin(pfx.PO), pfx.id)
        self.is_svp64_mode = bool((pfx.PO == 0b000001) and (pfx.id == 0b11))
        self.pc.update_nia(self.is_svp64_mode)
        # set SVP64 decode
        yield self.dec2.is_svp64_mode.eq(self.is_svp64_mode)
        self.namespace['NIA'] = self.pc.NIA
        self.namespace['SVSTATE'] = self.svstate
        if not self.is_svp64_mode:
            return

        # in SVP64 mode.  decode/print out svp64 prefix, get v3.0B instruction
        log("svp64.rm", bin(pfx.rm))
        log("    svstate.vl", self.svstate.vl)
        log("    svstate.mvl", self.svstate.maxvl)
        ins = self.imem.ld(pc+4, 4, False, True, instr_fetch=True)
        log("     svsetup: 0x%x 0x%x %s" % (pc+4, ins & 0xffffffff, bin(ins)))
        yield self.dec2.dec.raw_opcode_in.eq(ins & 0xffffffff)  # v3.0B suffix
        yield self.dec2.sv_rm.eq(int(pfx.rm))                   # svp64 prefix
        yield Settle()

    def execute_one(self):
        """execute one instruction
        """
        # get the disassembly code for this instruction
        if not self.disassembly:
            code = yield from self.get_assembly_name()
        else:
            offs, dbg = 0, ""
            if self.is_svp64_mode:
                offs, dbg = 4, "svp64 "
            code = self.disassembly[self._pc+offs]
            log("    %s sim-execute" % dbg, hex(self._pc), code)
        opname = code.split(' ')[0]
        try:
            asmop = yield from self.call(opname) # execute the instruction
        except MemException as e:                # check for memory errors
            if e.args[0] == 'unaligned':         # alignment error
                # run a Trap but set DAR first
                print("memory unaligned exception, DAR", e.dar, repr(e))
                self.spr['DAR'] = SelectableInt(e.dar, 64)
                self.call_trap(0x600, PIb.PRIV)    # 0x600, privileged
                return
            elif e.args[0] == 'invalid':         # invalid
                # run a Trap but set DAR first
                log("RADIX MMU memory invalid error, mode %s" % e.mode)
                if e.mode == 'EXECUTE':
                    # XXX TODO: must set a few bits in SRR1,
                    # see microwatt loadstore1.vhdl
                    # if m_in.segerr = '0' then
                    #     v.srr1(47 - 33) := m_in.invalid;
                    #     v.srr1(47 - 35) := m_in.perm_error; -- noexec fault
                    #     v.srr1(47 - 44) := m_in.badtree;
                    #     v.srr1(47 - 45) := m_in.rc_error;
                    #     v.intr_vec := 16#400#;
                    # else
                    #     v.intr_vec := 16#480#;
                    self.call_trap(0x400, PIb.PRIV)    # 0x400, privileged
                else:
                    self.call_trap(0x300, PIb.PRIV)    # 0x300, privileged
                return
            # not supported yet:
            raise e                          # ... re-raise

        # append to the trace log file
        self.trace(" # %s %s\n" % (asmop, code))

        log("gprs after insn %s - code" % asmop, code)
        self.gpr.dump()
        crs = []
        for i in range(len(self.crl)):
            crs.append(bin(self.crl[i].asint()))
        log("crs", " ".join(crs))
        log("vl,maxvl", self.svstate.vl, self.svstate.maxvl)

        # don't use this except in special circumstances
        if not self.respect_pc:
            self.fake_pc += 4

        log("execute one, CIA NIA", hex(self.pc.CIA.value),
            hex(self.pc.NIA.value))

    def get_assembly_name(self):
        # TODO, asmregs is from the spec, e.g. add RT,RA,RB
        # see http://bugs.libre-riscv.org/show_bug.cgi?id=282
        dec_insn = yield self.dec2.e.do.insn
        insn_1_11 = yield self.dec2.e.do.insn[1:11]
        asmcode = yield self.dec2.dec.op.asmcode
        int_op = yield self.dec2.dec.op.internal_op
        log("get assembly name asmcode", asmcode, int_op,
            hex(dec_insn), bin(insn_1_11))
        asmop = insns.get(asmcode, None)

        # sigh reconstruct the assembly instruction name
        if hasattr(self.dec2.e.do, "oe"):
            ov_en = yield self.dec2.e.do.oe.oe
            ov_ok = yield self.dec2.e.do.oe.ok
        else:
            ov_en = False
            ov_ok = False
        if hasattr(self.dec2.e.do, "rc"):
            rc_en = yield self.dec2.e.do.rc.rc
            rc_ok = yield self.dec2.e.do.rc.ok
        else:
            rc_en = False
            rc_ok = False
        # annoying: ignore rc_ok if RC1 is set (for creating *assembly name*)
        RC1 = yield self.dec2.rm_dec.RC1
        if RC1:
            rc_en = False
            rc_ok = False
        # grrrr have to special-case MUL op (see DecodeOE)
        log("ov %d en %d rc %d en %d op %d" %
            (ov_ok, ov_en, rc_ok, rc_en, int_op))
        if int_op in [MicrOp.OP_MUL_H64.value, MicrOp.OP_MUL_H32.value]:
            log("mul op")
            if rc_en & rc_ok:
                asmop += "."
        else:
            if not asmop.endswith("."):  # don't add "." to "andis."
                if rc_en & rc_ok:
                    asmop += "."
        if hasattr(self.dec2.e.do, "lk"):
            lk = yield self.dec2.e.do.lk
            if lk:
                asmop += "l"
        log("int_op", int_op)
        if int_op in [MicrOp.OP_B.value, MicrOp.OP_BC.value]:
            AA = yield self.dec2.dec.fields.FormI.AA[0:-1]
            log("AA", AA)
            if AA:
                asmop += "a"
        spr_msb = yield from self.get_spr_msb()
        if int_op == MicrOp.OP_MFCR.value:
            if spr_msb:
                asmop = 'mfocrf'
            else:
                asmop = 'mfcr'
        # XXX TODO: for whatever weird reason this doesn't work
        # https://bugs.libre-soc.org/show_bug.cgi?id=390
        if int_op == MicrOp.OP_MTCRF.value:
            if spr_msb:
                asmop = 'mtocrf'
            else:
                asmop = 'mtcrf'
        return asmop

    def reset_remaps(self):
        self.remap_loopends = [0] * 4
        self.remap_idxs = [0, 1, 2, 3]

    def get_remap_indices(self):
        """WARNING, this function stores remap_idxs and remap_loopends
        in the class for later use.  this to avoid problems with yield
        """
        # go through all iterators in lock-step, advance to next remap_idx
        srcstep, dststep, ssubstep, dsubstep = self.get_src_dststeps()
        # get four SVSHAPEs. here we are hard-coding
        self.reset_remaps()
        SVSHAPE0 = self.spr['SVSHAPE0']
        SVSHAPE1 = self.spr['SVSHAPE1']
        SVSHAPE2 = self.spr['SVSHAPE2']
        SVSHAPE3 = self.spr['SVSHAPE3']
        # set up the iterators
        remaps = [(SVSHAPE0, SVSHAPE0.get_iterator()),
                  (SVSHAPE1, SVSHAPE1.get_iterator()),
                  (SVSHAPE2, SVSHAPE2.get_iterator()),
                  (SVSHAPE3, SVSHAPE3.get_iterator()),
                  ]

        dbg = []
        for i, (shape, remap) in enumerate(remaps):
            # zero is "disabled"
            if shape.value == 0x0:
                self.remap_idxs[i] = 0
            # pick src or dststep depending on reg num (0-2=in, 3-4=out)
            step = dststep if (i in [3, 4]) else srcstep
            # this is terrible.  O(N^2) looking for the match. but hey.
            for idx, (remap_idx, loopends) in enumerate(remap):
                if idx == step:
                    break
            self.remap_idxs[i] = remap_idx
            self.remap_loopends[i] = loopends
            dbg.append((i, step, remap_idx, loopends))
        for (i, step, remap_idx, loopends) in dbg:
            log("SVSHAPE %d idx, end" % i, step, remap_idx, bin(loopends))
        return remaps

    def get_spr_msb(self):
        dec_insn = yield self.dec2.e.do.insn
        return dec_insn & (1 << 20) != 0  # sigh - XFF.spr[-1]?

    def call(self, name, syscall_emu_active=False):
        """call(opcode) - the primary execution point for instructions
        """
        self.last_st_addr = None  # reset the last known store address
        self.last_ld_addr = None  # etc.

        ins_name = name.strip()  # remove spaces if not already done so
        if self.halted:
            log("halted - not executing", ins_name)
            return name

        # TODO, asmregs is from the spec, e.g. add RT,RA,RB
        # see http://bugs.libre-riscv.org/show_bug.cgi?id=282
        asmop = yield from self.get_assembly_name()
        log("call", ins_name, asmop, kind=LogType.InstrInOuts)

        # sv.setvl is *not* a loop-function. sigh
        log("is_svp64_mode", self.is_svp64_mode, asmop)

        # check privileged
        int_op = yield self.dec2.dec.op.internal_op
        spr_msb = yield from self.get_spr_msb()

        instr_is_privileged = False
        if int_op in [MicrOp.OP_ATTN.value,
                      MicrOp.OP_MFMSR.value,
                      MicrOp.OP_MTMSR.value,
                      MicrOp.OP_MTMSRD.value,
                      # TODO: OP_TLBIE
                      MicrOp.OP_RFID.value]:
            instr_is_privileged = True
        if int_op in [MicrOp.OP_MFSPR.value,
                      MicrOp.OP_MTSPR.value] and spr_msb:
            instr_is_privileged = True

        # check MSR priv bit and whether op is privileged: if so, throw trap
        PR = self.msr[MSRb.PR]
        log("is priv", instr_is_privileged, hex(self.msr.value), PR)
        if instr_is_privileged and PR == 1:
            self.call_trap(0x700, PIb.PRIV)
            return asmop

        # check halted condition
        if ins_name == 'attn':
            self.halted = True
            return asmop

        # User mode system call emulation consists of several steps:
        # 1. Detect whether instruction is sc or scv.
        # 2. Call the HDL implementation which invokes trap.
        # 3. Reroute the guest system call to host system call.
        # 4. Force return from the interrupt as if we had guest OS.
        # FIXME: enable PPC_FEATURE2_SCV in mem.py DEFAULT_AT_HWCAP2 when
        # scv emulation works.
        if ((asmop in ("sc", "scv")) and
                (self.syscall is not None) and
                not syscall_emu_active):
            # Memoize PC and trigger an interrupt
            if self.respect_pc:
                pc = self.pc.CIA.value
            else:
                pc = self.fake_pc
            yield from self.call(asmop, syscall_emu_active=True)

            # Reroute the syscall to host OS
            identifier = self.gpr(0)
            arguments = map(self.gpr, range(3, 9))
            result = self.syscall(identifier, *arguments)
            self.gpr.write(3, result, False, self.namespace["XLEN"])

            # Return from interrupt
            yield from self.call("rfid", syscall_emu_active=True)
            return asmop
        elif ((name in ("rfid", "hrfid")) and syscall_emu_active):
            asmop = "rfid"

        # check illegal instruction
        illegal = False
        if ins_name not in ['mtcrf', 'mtocrf']:
            illegal = ins_name != asmop

        # list of instructions not being supported by binutils (.long)
        dotstrp = asmop[:-1] if asmop[-1] == '.' else asmop
        if dotstrp in [*FPTRANS_INSNS,
                       *LDST_UPDATE_INSNS,
                       'ffmadds', 'fdmadds', 'ffadds',
                       'minmax',
                       "brh", "brw", "brd",
                       'setvl', 'svindex', 'svremap', 'svstep',
                       'svshape', 'svshape2',
                       'binlog', 'crbinlog', 'crfbinlog',
                       'crternlogi', 'crfternlogi', 'ternlogi',
                       'bmask', 'cprop', 'gbbd',
                       'absdu', 'absds', 'absdacs', 'absdacu', 'avgadd',
                       'fmvis', 'fishmv', 'pcdec', "maddedu", "divmod2du",
                       "dsld", "dsrd", "maddedus",
                       "sadd", "saddw", "sadduw",
                       "cffpr", "cffpro",
                       "mffpr", "mffprs",
                       "ctfpr", "ctfprs",
                       "mtfpr", "mtfprs",
                       "maddsubrs", "maddrs", "msubrs",
                       "cfuged", "cntlzdm", "cnttzdm", "pdepd", "pextd",
                       "setbc", "setbcr", "setnbc", "setnbcr",
                       ]:
            illegal = False
            ins_name = dotstrp

        # match against instructions treated as nop, see nop below
        if asmop.startswith("dcbt"):
            illegal = False
            ins_name = "nop"

        # branch-conditional redirects to sv.bc
        if asmop.startswith('bc') and self.is_svp64_mode:
            ins_name = 'sv.%s' % ins_name

        # ld-immediate-with-pi mode redirects to ld-with-postinc
        ldst_imm_postinc = False
        if 'u' in ins_name and self.is_svp64_mode:
            ldst_pi = yield self.dec2.rm_dec.ldst_postinc
            if ldst_pi:
                ins_name = ins_name.replace("u", "up")
                ldst_imm_postinc = True
                log("   enable ld/st postinc", ins_name)

        log("   post-processed name", dotstrp, ins_name, asmop)

        # illegal instructions call TRAP at 0x700
        if illegal:
            print("illegal", ins_name, asmop)
            self.call_trap(0x700, PIb.ILLEG)
            print("name %s != %s - calling ILLEGAL trap, PC: %x" %
                  (ins_name, asmop, self.pc.CIA.value))
            return asmop

        # this is for setvl "Vertical" mode: if set true,
        # srcstep/dststep is explicitly advanced. mode says which SVSTATE to
        # test for Rc=1 end condition.  3 bits of all 3 loops are put into CR0
        self.allow_next_step_inc = False
        self.svstate_next_mode = 0

        # nop has to be supported, we could let the actual op calculate
        # but PowerDecoder has a pattern for nop
        if ins_name == 'nop':
            self.update_pc_next()
            return asmop

        # get elwidths, defaults to 64
        xlen = 64
        ew_src = 64
        ew_dst = 64
        if self.is_svp64_mode:
            ew_src = yield self.dec2.rm_dec.ew_src
            ew_dst = yield self.dec2.rm_dec.ew_dst
            ew_src = 8 << (3-int(ew_src))  # convert to bitlength
            ew_dst = 8 << (3-int(ew_dst))  # convert to bitlength
            xlen = max(ew_src, ew_dst)
            log("elwidth", ew_src, ew_dst)
        log("XLEN:", self.is_svp64_mode, xlen)

        # look up instruction in ISA.instrs, prepare namespace
        if ins_name == 'pcdec':  # grrrr yes there are others ("stbcx." etc.)
            info = self.instrs[ins_name+"."]
        elif asmop[-1] == '.' and asmop in self.instrs:
            info = self.instrs[asmop]
        else:
            info = self.instrs[ins_name]
        yield from self.prep_namespace(ins_name, info, xlen)

        # dict retains order
        inputs = dict.fromkeys(create_full_args(
            read_regs=info.read_regs, special_regs=info.special_regs,
            uninit_regs=info.uninit_regs, write_regs=info.write_regs))

        # preserve order of register names
        write_without_special_regs = OrderedSet(info.write_regs)
        write_without_special_regs -= OrderedSet(info.special_regs)
        input_names = create_args([
            *info.read_regs, *info.uninit_regs, *write_without_special_regs])
        log("input names", input_names)

        # get SVP64 entry for the current instruction
        sv_rm = self.svp64rm.instrs.get(ins_name)
        if sv_rm is not None:
            dest_cr, src_cr, src_byname, dest_byname = decode_extra(sv_rm)
        else:
            dest_cr, src_cr, src_byname, dest_byname = False, False, {}, {}
        log("sv rm", sv_rm, dest_cr, src_cr, src_byname, dest_byname)

        # see if srcstep/dststep need skipping over masked-out predicate bits
        # svstep also needs advancement because it calls SVSTATE_NEXT.
        # bit the remaps get computed just after pre_inc moves them on
        # with remap_set_steps substituting for PowerDecider2 not doing it,
        # and SVSTATE_NEXT not being able to.use yield, the preinc on
        # svstep is necessary for now.
        self.reset_remaps()
        if (self.is_svp64_mode or ins_name in ['svstep']):
            yield from self.svstate_pre_inc()
        if self.is_svp64_mode:
            pre = yield from self.update_new_svstate_steps()
            if pre:
                self.svp64_reset_loop()
                self.update_nia()
                self.update_pc_next()
                return asmop
            srcstep, dststep, ssubstep, dsubstep = self.get_src_dststeps()
            pred_dst_zero = self.pred_dst_zero
            pred_src_zero = self.pred_src_zero
            vl = self.svstate.vl
            subvl = yield self.dec2.rm_dec.rm_in.subvl

        # VL=0 in SVP64 mode means "do nothing: skip instruction"
        if self.is_svp64_mode and vl == 0:
            self.pc.update(self.namespace, self.is_svp64_mode)
            log("SVP64: VL=0, end of call", self.namespace['CIA'],
                self.namespace['NIA'], kind=LogType.InstrInOuts)
            return asmop

        # for when SVREMAP is active, using pre-arranged schedule.
        # note: modifying PowerDecoder2 needs to "settle"
        remap_en = self.svstate.SVme
        persist = self.svstate.RMpst
        active = (persist or self.last_op_svshape) and remap_en != 0
        if self.is_svp64_mode:
            yield self.dec2.remap_active.eq(remap_en if active else 0)
        yield Settle()
        if persist or self.last_op_svshape:
            remaps = self.get_remap_indices()
        if self.is_svp64_mode and (persist or self.last_op_svshape):
            yield from self.remap_set_steps(remaps)
        # after that, settle down (combinatorial) to let Vector reg numbers
        # work themselves out
        yield Settle()
        if self.is_svp64_mode:
            remap_active = yield self.dec2.remap_active
        else:
            remap_active = False
        log("remap active", bin(remap_active), self.is_svp64_mode)

        # LDST does *not* allow elwidth overrides on RA (Effective Address).
        # this has to be detected. XXX TODO: RB for ldst-idx *may* need
        # conversion (to 64-bit) also.
        # see write reg this *HAS* to also override XLEN to 64 on LDST/Update
        sv_mode = yield self.dec2.rm_dec.sv_mode
        is_ldst = (sv_mode in [SVMode.LDST_IDX.value, SVMode.LDST_IMM.value] \
                  and self.is_svp64_mode)
        log("is_ldst", sv_mode, is_ldst)

        # main input registers (RT, RA ...)
        for name in input_names:
            if name == "overflow":
                inputs[name] = SelectableInt(0, 1)
            elif name.startswith("RESERVE"):
                inputs[name] = getattr(self, name)
            elif name == "FPSCR":
                inputs[name] = self.FPSCR
            elif name in ("CA", "CA32", "OV", "OV32"):
                inputs[name] = self.spr['XER'][XER_bits[name]]
            elif name in "CR0":
                inputs[name] = self.crl[0]
            elif name in spr_byname:
                inputs[name] = self.spr[name]
            elif is_ldst and name == 'RA':
                regval = (yield from self.get_input(name, ew_src, 64))
                log("EA (RA) regval name", name, regval)
                inputs[name] = regval
            else:
                regval = (yield from self.get_input(name, ew_src, xlen))
                log("regval name", name, regval)
                inputs[name] = regval

        # arrrrgh, awful hack, to get _RT into namespace
        if ins_name in ['setvl', 'svstep']:
            regname = "_RT"
            RT = yield self.dec2.dec.RT
            self.namespace[regname] = SelectableInt(RT, 5)
            if RT == 0:
                self.namespace["RT"] = SelectableInt(0, 5)
            regnum, is_vec = yield from get_idx_out(self.dec2, "RT")
            log('hack input reg %s %s' % (name, str(regnum)), is_vec)

        # in SVP64 mode for LD/ST work out immediate
        # XXX TODO: replace_ds for DS-Form rather than D-Form.
        # use info.form to detect
        if self.is_svp64_mode and not ldst_imm_postinc:
            yield from self.check_replace_d(info, remap_active)

        # "special" registers
        for special in info.special_regs:
            if special in special_sprs:
                inputs[special] = self.spr[special]
            else:
                inputs[special] = self.namespace[special]

        # clear trap (trap) NIA
        self.trap_nia = None

        # check if this was an sv.bc* and create an indicator that
        # this is the last check to be made as a loop.  combined with
        # the ALL/ANY mode we can early-exit. note that BI (to test)
        # is an input so there is no termination if BI is scalar
        # (because early-termination is for *output* scalars)
        if self.is_svp64_mode and ins_name.startswith("sv.bc"):
            end_loop = srcstep == vl-1 or dststep == vl-1
            self.namespace['end_loop'] = SelectableInt(end_loop, 1)

        inp_ca_ov = (self.spr['XER'][XER_bits['CA']].value,
                     self.spr['XER'][XER_bits['OV']].value)

        for k, v in inputs.items():
            if v is None:
                v = SelectableInt(0, self.XLEN)
            # prevent pseudo-code from modifying input registers
            v = copy_assign_rhs(v)
            if isinstance(v, SelectableInt):
                v.ok = False
            inputs[k] = v

        # execute actual instruction here (finally)
        log("inputs", inputs)
        inputs = list(inputs.values())
        results = info.func(self, *inputs)
        output_names = create_args(info.write_regs)
        outs = {}
        # record .ok before anything after the pseudo-code can modify it
        outs_ok = {}
        for out, n in zip(results or [], output_names):
            outs[n] = out
            outs_ok[n] = True
            if isinstance(out, SelectableInt):
                outs_ok[n] = out.ok
        log("results", outs)
        log("results ok", outs_ok)

        # "inject" decorator takes namespace from function locals: we need to
        # overwrite NIA being overwritten (sigh)
        if self.trap_nia is not None:
            self.namespace['NIA'] = self.trap_nia

        log("after func", self.namespace['CIA'], self.namespace['NIA'])

        # check if op was a LD/ST so that debugging can check the
        # address
        if int_op in [MicrOp.OP_STORE.value,
                      ]:
            self.last_st_addr = self.mem.last_st_addr
        if int_op in [MicrOp.OP_LOAD.value,
                      ]:
            self.last_ld_addr = self.mem.last_ld_addr
        log("op", int_op, MicrOp.OP_STORE.value, MicrOp.OP_LOAD.value,
            self.last_st_addr, self.last_ld_addr)

        # detect if CA/CA32 already in outputs (sra*, basically)
        ca = outs.get("CA")
        ca32 = outs.get("CA32")

        log("carry already done?", ca, ca32, output_names)
        # soc test_pipe_caller tests don't have output_carry
        has_output_carry = hasattr(self.dec2.e.do, "output_carry")
        carry_en = has_output_carry and (yield self.dec2.e.do.output_carry)
        if carry_en:
            yield from self.handle_carry_(
                inputs, results[0], ca, ca32, inp_ca_ov=inp_ca_ov)

        # get output named "overflow" and "CR0"
        overflow = outs.get('overflow')
        cr0 = outs.get('CR0')
        cr1 = outs.get('CR1')

        # soc test_pipe_caller tests don't have oe
        has_oe = hasattr(self.dec2.e.do, "oe")
        # yeah just no. not in parallel processing
        if has_oe and not self.is_svp64_mode:
            # detect if overflow was in return result
            ov_en = yield self.dec2.e.do.oe.oe
            ov_ok = yield self.dec2.e.do.oe.ok
            log("internal overflow", ins_name, overflow, "en?", ov_en, ov_ok)
            if ov_en & ov_ok:
                yield from self.handle_overflow(
                    inputs, results[0], overflow, inp_ca_ov=inp_ca_ov)

        # only do SVP64 dest predicated Rc=1 if dest-pred is not enabled
        rc_en = False
        if not self.is_svp64_mode or not pred_dst_zero:
            if hasattr(self.dec2.e.do, "rc"):
                rc_en = yield self.dec2.e.do.rc.rc
        # don't do Rc=1 for svstep it is handled explicitly.
        # XXX TODO: now that CR0 is supported, sort out svstep's pseudocode
        # to write directly to CR0 instead of in ISACaller. hooyahh.
        if rc_en and ins_name not in ['svstep']:
            if outs_ok.get('FPSCR', False):
                FPSCR = outs['FPSCR']
            else:
                FPSCR = self.FPSCR
            yield from self.do_rc_ov(
                ins_name, results[0], overflow, cr0, cr1, FPSCR)

        # check failfirst
        ffirst_hit = False, False
        if self.is_svp64_mode:
            sv_mode = yield self.dec2.rm_dec.sv_mode
            is_cr = sv_mode == SVMode.CROP.value
            chk = rc_en or is_cr
            if outs_ok.get('CR', False):
                # early write so check_ffirst can see value
                self.namespace['CR'].eq(outs['CR'])
            ffirst_hit = (yield from self.check_ffirst(info, chk, srcstep))

        # any modified return results?
        yield from self.do_outregs(
            info, outs, carry_en, ffirst_hit, ew_dst, outs_ok)

        # check if a FP Exception occurred. TODO for DD-FFirst, check VLi
        # and raise the exception *after* if VLi=1 but if VLi=0 then
        # truncate and make the exception "disappear".
        if self.FPSCR.FEX and (self.msr[MSRb.FE0] or self.msr[MSRb.FE1]):
            self.call_trap(0x700, PIb.FP)
            return asmop

        yield from self.do_nia(asmop, ins_name, rc_en, ffirst_hit)
        return asmop

    def check_ffirst(self, info, rc_en, srcstep):
        """fail-first mode: checks a bit of Rc Vector, truncates VL
        """
        rm_mode = yield self.dec2.rm_dec.mode
        ff_inv = yield self.dec2.rm_dec.inv
        cr_bit = yield self.dec2.rm_dec.cr_sel
        RC1 = yield self.dec2.rm_dec.RC1
        vli_ = yield self.dec2.rm_dec.vli  # VL inclusive if truncated
        log(" ff rm_mode", rc_en, rm_mode, SVP64RMMode.FFIRST.value)
        log("        inv", ff_inv)
        log("        RC1", RC1)
        log("        vli", vli_)
        log("     cr_bit", cr_bit)
        log("      rc_en", rc_en)
        ffirst = yield from is_ffirst_mode(self.dec2)
        if not rc_en or not ffirst:
            return False, False
        # get the CR vevtor, do BO-test
        crf = "CR0"
        log("asmregs", info.asmregs[0], info.write_regs)
        if 'CR' in info.write_regs and 'BF' in info.asmregs[0]:
            crf = 'BF'
        regnum, is_vec = yield from get_cr_out(self.dec2, crf)
        crtest = self.crl[regnum]
        ffirst_hit = crtest[cr_bit] != ff_inv
        log("cr test", crf, regnum, int(crtest), crtest, cr_bit, ff_inv)
        log("cr test?", ffirst_hit)
        if not ffirst_hit:
            return False, False
        # Fail-first activated, truncate VL
        vli = SelectableInt(int(vli_), 7)
        self.svstate.vl = srcstep + vli
        yield self.dec2.state.svstate.eq(self.svstate.value)
        yield Settle()  # let decoder update
        return True, vli_

    def do_rc_ov(self, ins_name, result, overflow, cr0, cr1, FPSCR):
        cr_out = yield self.dec2.op.cr_out
        if cr_out == CROutSel.CR1.value:
            rc_reg = "CR1"
        else:
            rc_reg = "CR0"
        regnum, is_vec = yield from get_cr_out(self.dec2, rc_reg)
        # hang on... for `setvl` actually you want to test SVSTATE.VL
        is_setvl = ins_name in ('svstep', 'setvl')
        if is_setvl:
            result = SelectableInt(result.vl, 64)
        # else:
        #    overflow = None  # do not override overflow except in setvl

        if rc_reg == "CR1":
            if cr1 is None:
                cr1 = int(FPSCR.FX) << 3
                cr1 |= int(FPSCR.FEX) << 2
                cr1 |= int(FPSCR.VX) << 1
                cr1 |= int(FPSCR.OX)
                log("default fp cr1", cr1)
            else:
                log("explicit cr1", cr1)
            self.crl[regnum].eq(cr1)
        elif cr0 is None:
            # if there was not an explicit CR0 in the pseudocode,
            # do implicit Rc=1
            c = self.handle_comparison(result, regnum, overflow, no_so=is_setvl)
            log("implicit cr0 %d" % regnum, c)
        else:
            # otherwise we just blat CR0 into the required regnum
            log("explicit cr0 %d" % regnum, cr0)
            self.crl[regnum].eq(cr0)

    def do_outregs(self, info, outs, ca_en, ffirst_hit, ew_dst, outs_ok):
        ffirst_hit, vli = ffirst_hit
        # write out any regs for this instruction, but only if fail-first is ok
        # XXX TODO: allow CR-vector to be written out even if ffirst fails
        if not ffirst_hit or vli:
            for name, output in outs.items():
                if not outs_ok[name]:
                    log("skipping writing output with .ok=False", name, output)
                    continue
                yield from self.check_write(info, name, output, ca_en, ew_dst)
        # restore the CR value on non-VLI failfirst (from sv.cmp and others
        # which write directly to CR in the pseudocode (gah, what a mess)
        # if ffirst_hit and not vli:
        #    self.cr.value = self.cr_backup

    def do_nia(self, asmop, ins_name, rc_en, ffirst_hit):
        ffirst_hit, vli = ffirst_hit
        if ffirst_hit:
            self.svp64_reset_loop()
            nia_update = True
        else:
            # check advancement of src/dst/sub-steps and if PC needs updating
            nia_update = (yield from self.check_step_increment(
                rc_en, asmop, ins_name))
        if nia_update:
            self.update_pc_next()

    def check_replace_d(self, info, remap_active):
        replace_d = False  # update / replace constant in pseudocode
        ldstmode = yield self.dec2.rm_dec.ldstmode
        vl = self.svstate.vl
        subvl = yield self.dec2.rm_dec.rm_in.subvl
        srcstep, dststep = self.new_srcstep, self.new_dststep
        ssubstep, dsubstep = self.new_ssubstep, self.new_dsubstep
        if info.form == 'DS':
            # DS-Form, multiply by 4 then knock 2 bits off after
            imm = yield self.dec2.dec.fields.FormDS.DS[0:14] * 4
        else:
            imm = yield self.dec2.dec.fields.FormD.D[0:16]
        imm = exts(imm, 16)  # sign-extend to integer
        # get the right step. LD is from srcstep, ST is dststep
        op = yield self.dec2.e.do.insn_type
        offsmul = 0
        if op == MicrOp.OP_LOAD.value:
            if remap_active:
                offsmul = yield self.dec2.in1_step
                log("D-field REMAP src", imm, offsmul, ldstmode)
            else:
                offsmul = (srcstep * (subvl+1)) + ssubstep
                log("D-field src", imm, offsmul, ldstmode)
        elif op == MicrOp.OP_STORE.value:
            # XXX NOTE! no bit-reversed STORE! this should not ever be used
            offsmul = (dststep * (subvl+1)) + dsubstep
            log("D-field dst", imm, offsmul, ldstmode)
        # Unit-Strided LD/ST adds offset*width to immediate
        if ldstmode == SVP64LDSTmode.UNITSTRIDE.value:
            ldst_len = yield self.dec2.e.do.data_len
            imm = SelectableInt(imm + offsmul * ldst_len, 32)
            replace_d = True
        # Element-strided multiplies the immediate by element step
        elif ldstmode == SVP64LDSTmode.ELSTRIDE.value:
            imm = SelectableInt(imm * offsmul, 32)
            replace_d = True
        if replace_d:
            ldst_ra_vec = yield self.dec2.rm_dec.ldst_ra_vec
            ldst_imz_in = yield self.dec2.rm_dec.ldst_imz_in
            log("LDSTmode", SVP64LDSTmode(ldstmode),
                offsmul, imm, ldst_ra_vec, ldst_imz_in)
        # new replacement D... errr.. DS
        if replace_d:
            if info.form == 'DS':
                # TODO: assert 2 LSBs are zero?
                log("DS-Form, TODO, assert 2 LSBs zero?", bin(imm.value))
                imm.value = imm.value >> 2
                self.namespace['DS'] = imm
            else:
                self.namespace['D'] = imm

    def get_input(self, name, ew_src, xlen):
        # using PowerDecoder2, first, find the decoder index.
        # (mapping name RA RB RC RS to in1, in2, in3)
        regnum, is_vec = yield from get_idx_in(self.dec2, name, True)
        if regnum is None:
            # doing this is not part of svp64, it's because output
            # registers, to be modified, need to be in the namespace.
            regnum, is_vec = yield from get_idx_out(self.dec2, name, True)
        if regnum is None:
            regnum, is_vec = yield from get_idx_out2(self.dec2, name, True)

        if isinstance(regnum, tuple):
            (regnum, base, offs) = regnum
        else:
            base, offs = regnum, 0  # temporary HACK

        # in case getting the register number is needed, _RA, _RB
        # (HACK: only in straight non-svp64-mode for now, or elwidth == 64)
        regname = "_" + name
        if not self.is_svp64_mode or ew_src == 64:
            self.namespace[regname] = regnum
        else:
            # FIXME: we're trying to access a sub-register, plain register
            # numbers don't work for that.  for now, just pass something that
            # can be compared to 0 and probably will cause an error if misused.
            # see https://bugs.libre-soc.org/show_bug.cgi?id=1221
            self.namespace[regname] = regnum * 10000

        if not self.is_svp64_mode or not self.pred_src_zero:
            log('reading reg %s %s' % (name, str(regnum)), is_vec)
            if name in fregs:
                fval = self.fpr(base, is_vec, offs, ew_src)
                reg_val = SelectableInt(fval)
                assert ew_src == self.XLEN, "TODO fix elwidth conversion"
                self.trace("r:FPR:%d:%d:%d " % (base, offs, ew_src))
                log("read fp reg %d/%d: 0x%x" % (base, offs, reg_val.value),
                    kind=LogType.InstrInOuts)
            elif name is not None:
                gval = self.gpr(base, is_vec, offs, ew_src)
                reg_val = SelectableInt(gval.value, bits=xlen)
                self.trace("r:GPR:%d:%d:%d " % (base, offs, ew_src))
                log("read int reg %d/%d: 0x%x" % (base, offs, reg_val.value),
                    kind=LogType.InstrInOuts)
        else:
            log('zero input reg %s %s' % (name, str(regnum)), is_vec)
            reg_val = SelectableInt(0, ew_src)
        return reg_val

    def remap_set_steps(self, remaps):
        """remap_set_steps sets up the in1/2/3 and out1/2 steps.
        they work in concert with PowerDecoder2 at the moment,
        there is no HDL implementation of REMAP.  therefore this
        function, because ISACaller still uses PowerDecoder2,
        will *explicitly* write the dec2.XX_step values. this has
        to get sorted out.
        """
        # just some convenient debug info
        for i in range(4):
            sname = 'SVSHAPE%d' % i
            shape = self.spr[sname]
            log(sname, bin(shape.value))
            log("    lims", shape.lims)
            log("    mode", shape.mode)
            log("    skip", shape.skip)

        # set up the list of steps to remap
        mi0 = self.svstate.mi0
        mi1 = self.svstate.mi1
        mi2 = self.svstate.mi2
        mo0 = self.svstate.mo0
        mo1 = self.svstate.mo1
        steps = [[self.dec2.in1_step,  mi0],  # RA
                 [self.dec2.in2_step,  mi1],  # RB
                 [self.dec2.in3_step,  mi2],  # RC
                 [self.dec2.o_step,  mo0],   # RT
                 [self.dec2.o2_step,  mo1],   # EA
                 ]
        if False:  # TODO
            rnames = ['RA', 'RB', 'RC', 'RT', 'RS']
            for i, reg in enumerate(rnames):
                idx = yield from get_idx_map(self.dec2, reg)
                if idx is None:
                    idx = yield from get_idx_map(self.dec2, "F"+reg)
                if idx == 1:  # RA
                    steps[i][0] = self.dec2.in1_step
                elif idx == 2:  # RB
                    steps[i][0] = self.dec2.in2_step
                elif idx == 3:  # RC
                    steps[i][0] = self.dec2.in3_step
                log("remap step", i, reg, idx, steps[i][1])
        remap_idxs = self.remap_idxs
        rremaps = []
        # now cross-index the required SHAPE for each of 3-in 2-out regs
        rnames = ['RA', 'RB', 'RC', 'RT', 'EA']
        for i, (dstep, shape_idx) in enumerate(steps):
            (shape, remap) = remaps[shape_idx]
            remap_idx = remap_idxs[shape_idx]
            # zero is "disabled"
            if shape.value == 0x0:
                continue
            # now set the actual requested step to the current index
            if dstep is not None:
                yield dstep.eq(remap_idx)

            # debug printout info
            rremaps.append((shape.mode, hex(shape.value), dstep,
                            i, rnames[i], shape_idx, remap_idx))
        for x in rremaps:
            log("shape remap", x)

    def check_write(self, info, name, output, carry_en, ew_dst):
        if name == 'overflow':  # ignore, done already (above)
            return
        if name == 'CR0':  # ignore, done already (above)
            return
        if isinstance(output, int):
            output = SelectableInt(output, EFFECTIVELY_UNLIMITED)
        # write FPSCR
        if name.startswith("RESERVE"):
            log("write %s 0x%x" % (name, output.value))
            getattr(self, name).eq(output)
            return
        if name in ['FPSCR', ]:
            log("write FPSCR 0x%x" % (output.value))
            self.FPSCR.eq(output)
            return
        # write carry flags
        if name in ['CA', 'CA32']:
            if carry_en:
                log("writing %s to XER" % name, output)
                log("write XER %s 0x%x" % (name, output.value))
                self.spr['XER'][XER_bits[name]] = output.value
            else:
                log("NOT writing %s to XER" % name, output)
            return
        # write special SPRs
        if name in info.special_regs:
            log('writing special %s' % name, output, special_sprs)
            log("write reg %s 0x%x" % (name, output.value),
                kind=LogType.InstrInOuts)
            if name in special_sprs:
                self.spr[name] = output
            else:
                self.namespace[name].eq(output)
            if name == 'MSR':
                log('msr written', hex(self.msr.value))
            return
        # find out1/out2 PR/FPR
        regnum, is_vec = yield from get_idx_out(self.dec2, name, True)
        if regnum is None:
            regnum, is_vec = yield from get_idx_out2(self.dec2, name, True)
        if regnum is None:
            # temporary hack for not having 2nd output
            regnum = yield getattr(self.decoder, name)
            is_vec = False
        # convenient debug prefix
        if name in fregs:
            reg_prefix = 'f'
        else:
            reg_prefix = 'r'
        # check zeroing due to predicate bit being zero
        if self.is_svp64_mode and self.pred_dst_zero:
            log('zeroing reg %s %s' % (str(regnum), str(output)), is_vec)
            output = SelectableInt(0, EFFECTIVELY_UNLIMITED)
        log("write reg %s%s 0x%x ew %d" % (reg_prefix, str(regnum),
                                           output.value, ew_dst),
            kind=LogType.InstrInOuts)
        # zero-extend tov64 bit begore storing (should use EXT oh well)
        if output.bits > 64:
            output = SelectableInt(output.value, 64)
        rnum, base, offset = regnum
        if name in fregs:
            self.fpr.write(regnum, output, is_vec, ew_dst)
            self.trace("w:FPR:%d:%d:%d " % (rnum, offset, ew_dst))
            return

        # LDST/Update does *not* allow elwidths on RA (Effective Address).
        # this has to be detected, and overridden.  see get_input (related)
        sv_mode = yield self.dec2.rm_dec.sv_mode
        is_ldst = (sv_mode in [SVMode.LDST_IDX.value, SVMode.LDST_IMM.value] \
                  and self.is_svp64_mode)
        if is_ldst and name in ['EA', 'RA']:
            op = self.dec2.dec.op
            if hasattr(op, "upd"):
                # update mode LD/ST uses read-reg A also as an output
                upd = yield op.upd
                log("write is_ldst is_update", sv_mode, is_ldst, upd)
                if upd == LDSTMode.update.value:
                    ew_dst = 64 # override for RA (EA) to 64-bit

        self.gpr.write(regnum, output, is_vec, ew_dst)
        self.trace("w:GPR:%d:%d:%d " % (rnum, offset, ew_dst))

    def check_step_increment(self, rc_en, asmop, ins_name):
        # check if it is the SVSTATE.src/dest step that needs incrementing
        # this is our Sub-Program-Counter loop from 0 to VL-1
        if not self.allow_next_step_inc:
            if self.is_svp64_mode:
                return (yield from self.svstate_post_inc(ins_name))

            # XXX only in non-SVP64 mode!
            # record state of whether the current operation was an svshape,
            # OR svindex!
            # to be able to know if it should apply in the next instruction.
            # also (if going to use this instruction) should disable ability
            # to interrupt in between. sigh.
            self.last_op_svshape = asmop in ['svremap', 'svindex',
                                             'svshape2']
            return True

        pre = False
        post = False
        nia_update = True
        log("SVSTATE_NEXT: inc requested, mode",
            self.svstate_next_mode, self.allow_next_step_inc)
        yield from self.svstate_pre_inc()
        pre = yield from self.update_new_svstate_steps()
        if pre:
            # reset at end of loop including exit Vertical Mode
            log("SVSTATE_NEXT: end of loop, reset")
            self.svp64_reset_loop()
            self.svstate.vfirst = 0
            self.update_nia()
            if not rc_en:
                return True
            self.handle_comparison(SelectableInt(0, 64))  # CR0
            return True
        if self.allow_next_step_inc == 2:
            log("SVSTATE_NEXT: read")
            nia_update = (yield from self.svstate_post_inc(ins_name))
        else:
            log("SVSTATE_NEXT: post-inc")
        # use actual (cached) src/dst-step here to check end
        remaps = self.get_remap_indices()
        remap_idxs = self.remap_idxs
        vl = self.svstate.vl
        subvl = yield self.dec2.rm_dec.rm_in.subvl
        if self.allow_next_step_inc != 2:
            yield from self.advance_svstate_steps()
        #self.namespace['SVSTATE'] = self.svstate.spr
        # set CR0 (if Rc=1) based on end
        endtest = 1 if self.at_loopend() else 0
        if rc_en:
            #results = [SelectableInt(endtest, 64)]
            # self.handle_comparison(results) # CR0

            # see if svstep was requested, if so, which SVSTATE
            endings = 0b111
            if self.svstate_next_mode > 0:
                shape_idx = self.svstate_next_mode.value-1
                endings = self.remap_loopends[shape_idx]
            cr_field = SelectableInt((~endings) << 1 | endtest, 4)
            log("svstep Rc=1, CR0", cr_field, endtest)
            self.crl[0].eq(cr_field)  # CR0
        if endtest:
            # reset at end of loop including exit Vertical Mode
            log("SVSTATE_NEXT: after increments, reset")
            self.svp64_reset_loop()
            self.svstate.vfirst = 0
        return nia_update

    def SVSTATE_NEXT(self, mode, submode, RA=None):
        """explicitly moves srcstep/dststep on to next element, for
        "Vertical-First" mode.  this function is called from
        setvl pseudo-code, as a pseudo-op "svstep"

        WARNING: this function uses information that was created EARLIER
        due to it being in the middle of a yield, but this function is
        *NOT* called from yield (it's called from compiled pseudocode).
        """
        self.allow_next_step_inc = submode.value + 1
        log("SVSTATE_NEXT mode", mode, submode, self.allow_next_step_inc)
        self.svstate_next_mode = mode
        if self.svstate_next_mode > 0 and self.svstate_next_mode < 5:
            shape_idx = self.svstate_next_mode.value-1
            return SelectableInt(self.remap_idxs[shape_idx], 7)
        if self.svstate_next_mode == 5:
            self.svstate_next_mode = 0
            return SelectableInt(self.svstate.srcstep, 7)
        if self.svstate_next_mode == 6:
            self.svstate_next_mode = 0
            return SelectableInt(self.svstate.dststep, 7)
        if self.svstate_next_mode == 7:
            self.svstate_next_mode = 0
            return SelectableInt(self.svstate.ssubstep, 7)
        if self.svstate_next_mode == 8:
            self.svstate_next_mode = 0
            return SelectableInt(self.svstate.dsubstep, 7)
        return SelectableInt(0, 7)

    def get_src_dststeps(self):
        """gets srcstep, dststep, and ssubstep, dsubstep
        """
        return (self.new_srcstep, self.new_dststep,
                self.new_ssubstep, self.new_dsubstep)

    def update_svstate_namespace(self, overwrite_svstate=True):
        if overwrite_svstate:
            # note, do not get the bit-reversed srcstep here!
            srcstep, dststep = self.new_srcstep, self.new_dststep
            ssubstep, dsubstep = self.new_ssubstep, self.new_dsubstep

            # update SVSTATE with new srcstep
            self.svstate.srcstep = srcstep
            self.svstate.dststep = dststep
            self.svstate.ssubstep = ssubstep
            self.svstate.dsubstep = dsubstep
        self.namespace['SVSTATE'] = self.svstate
        yield self.dec2.state.svstate.eq(self.svstate.value)
        yield Settle()  # let decoder update

    def update_new_svstate_steps(self, overwrite_svstate=True):
        yield from self.update_svstate_namespace(overwrite_svstate)
        srcstep = self.svstate.srcstep
        dststep = self.svstate.dststep
        ssubstep = self.svstate.ssubstep
        dsubstep = self.svstate.dsubstep
        pack = self.svstate.pack
        unpack = self.svstate.unpack
        vl = self.svstate.vl
        sv_mode = yield self.dec2.rm_dec.sv_mode
        subvl = yield self.dec2.rm_dec.rm_in.subvl
        rm_mode = yield self.dec2.rm_dec.mode
        ff_inv = yield self.dec2.rm_dec.inv
        cr_bit = yield self.dec2.rm_dec.cr_sel
        log("    srcstep", srcstep)
        log("    dststep", dststep)
        log("        pack", pack)
        log("      unpack", unpack)
        log("    ssubstep", ssubstep)
        log("    dsubstep", dsubstep)
        log("         vl", vl)
        log("      subvl", subvl)
        log("    rm_mode", rm_mode)
        log("    sv_mode", sv_mode)
        log("        inv", ff_inv)
        log("     cr_bit", cr_bit)

        # check if end reached (we let srcstep overrun, above)
        # nothing needs doing (TODO zeroing): just do next instruction
        if self.loopend:
            return True
        return ((ssubstep == subvl and srcstep == vl) or
                (dsubstep == subvl and dststep == vl))

    def svstate_post_inc(self, insn_name, vf=0):
        # check if SV "Vertical First" mode is enabled
        vfirst = self.svstate.vfirst
        log("    SV Vertical First", vf, vfirst)
        if not vf and vfirst == 1:
            # SV Branch-Conditional required to be as-if-vector
            # because there *is* no destination register
            # (SV normally only terminates on 1st scalar reg written
            #  except in [slightly-misnamed] mapreduce mode)
            ffirst = yield from is_ffirst_mode(self.dec2)
            if insn_name.startswith("sv.bc") or ffirst:
                self.update_pc_next()
                return False
            self.update_nia()
            return True

        # check if it is the SVSTATE.src/dest step that needs incrementing
        # this is our Sub-Program-Counter loop from 0 to VL-1
        # XXX twin predication TODO
        vl = self.svstate.vl
        subvl = yield self.dec2.rm_dec.rm_in.subvl
        mvl = self.svstate.maxvl
        srcstep = self.svstate.srcstep
        dststep = self.svstate.dststep
        ssubstep = self.svstate.ssubstep
        dsubstep = self.svstate.dsubstep
        pack = self.svstate.pack
        unpack = self.svstate.unpack
        rm_mode = yield self.dec2.rm_dec.mode
        reverse_gear = yield self.dec2.rm_dec.reverse_gear
        sv_ptype = yield self.dec2.dec.op.SV_Ptype
        out_vec = not (yield self.dec2.no_out_vec)
        in_vec = not (yield self.dec2.no_in_vec)
        rm_mode = yield self.dec2.rm_dec.mode
        log("    svstate.vl", vl)
        log("    svstate.mvl", mvl)
        log("         rm.subvl", subvl)
        log("    svstate.srcstep", srcstep)
        log("    svstate.dststep", dststep)
        log("    svstate.ssubstep", ssubstep)
        log("    svstate.dsubstep", dsubstep)
        log("    svstate.pack", pack)
        log("    svstate.unpack", unpack)
        log("    mode", rm_mode)
        log("    reverse", reverse_gear)
        log("    out_vec", out_vec)
        log("    in_vec", in_vec)
        log("    sv_ptype", sv_ptype, sv_ptype == SVPType.P2.value)
        log("    rm_mode", rm_mode)
        # check if this was an sv.bc* and if so did it succeed
        if self.is_svp64_mode and insn_name.startswith("sv.bc"):
            end_loop = self.namespace['end_loop']
            log("branch %s end_loop" % insn_name, end_loop)
            if end_loop.value:
                self.svp64_reset_loop()
                self.update_pc_next()
                return False
        # check if srcstep needs incrementing by one, stop PC advancing
        # but for 2-pred both src/dest have to be checked.
        # XXX this might not be true! it may just be LD/ST
        if sv_ptype == SVPType.P2.value:
            svp64_is_vector = (out_vec or in_vec)
        else:
            svp64_is_vector = out_vec
        # also if data-dependent fail-first is used, only in_vec is tested,
        # allowing *scalar destinations* to be used as an accumulator.
        # effectively this implies /mr (mapreduce mode) is 100% on with ddffirst
        # see https://bugs.libre-soc.org/show_bug.cgi?id=1183#c16
        ffirst = yield from is_ffirst_mode(self.dec2)
        if ffirst:
            svp64_is_vector = in_vec

        # loops end at the first "hit" (source or dest)
        yield from self.advance_svstate_steps()
        loopend = self.loopend
        log("loopend", svp64_is_vector, loopend)
        if not svp64_is_vector or loopend:
            # reset loop to zero and update NIA
            self.svp64_reset_loop()
            self.update_nia()

            return True

        # still looping, advance and update NIA
        self.namespace['SVSTATE'] = self.svstate

        # not an SVP64 branch, so fix PC (NIA==CIA) for next loop
        # (by default, NIA is CIA+4 if v3.0B or CIA+8 if SVP64)
        # this way we keep repeating the same instruction (with new steps)
        self.pc.NIA.eq(self.pc.CIA)
        self.namespace['NIA'] = self.pc.NIA
        log("end of sub-pc call", self.namespace['CIA'], self.namespace['NIA'])
        return False  # DO NOT allow PC update whilst Sub-PC loop running

    def update_pc_next(self):
        # UPDATE program counter
        self.pc.update(self.namespace, self.is_svp64_mode)
        #self.svstate.spr = self.namespace['SVSTATE']
        log("end of call", self.namespace['CIA'],
            self.namespace['NIA'],
            self.namespace['SVSTATE'])

    def svp64_reset_loop(self):
        self.svstate.srcstep = 0
        self.svstate.dststep = 0
        self.svstate.ssubstep = 0
        self.svstate.dsubstep = 0
        self.loopend = False
        log("    svstate.srcstep loop end (PC to update)")
        self.namespace['SVSTATE'] = self.svstate

    def update_nia(self):
        self.pc.update_nia(self.is_svp64_mode)
        self.namespace['NIA'] = self.pc.NIA


def inject():
    """Decorator factory.

    this decorator will "inject" variables into the function's namespace,
    from the *dictionary* in self.namespace.  it therefore becomes possible
    to make it look like a whole stack of variables which would otherwise
    need "self." inserted in front of them (*and* for those variables to be
    added to the instance) "appear" in the function.

    "self.namespace['SI']" for example becomes accessible as just "SI" but
    *only* inside the function, when decorated.
    """
    def variable_injector(func):
        @wraps(func)
        def decorator(*args, **kwargs):
            try:
                func_globals = func.__globals__  # Python 2.6+
            except AttributeError:
                func_globals = func.func_globals  # Earlier versions.

            context = args[0].namespace  # variables to be injected
            saved_values = func_globals.copy()  # Shallow copy of dict.
            log("globals before", context.keys())
            func_globals.update(context)
            result = func(*args, **kwargs)
            log("globals after", func_globals['CIA'], func_globals['NIA'])
            log("args[0]", args[0].namespace['CIA'],
                args[0].namespace['NIA'],
                args[0].namespace['SVSTATE'])
            if 'end_loop' in func_globals:
                log("args[0] end_loop", func_globals['end_loop'])
            args[0].namespace = func_globals
            #exec (func.__code__, func_globals)

            # finally:
            #    func_globals = saved_values  # Undo changes.

            return result

        return decorator

    return variable_injector<|MERGE_RESOLUTION|>--- conflicted
+++ resolved
@@ -1654,11 +1654,7 @@
             # CR immediates. deal with separately.  needs modifying
             # pseudocode
             crlen5 = ['BC', 'BA', 'BB', 'BT', 'BI'] # 5-bit
-<<<<<<< HEAD
-            crlen3 = ['BF', 'BFA']                  # 3-bit (BF: bit-field)
-=======
             crlen3 = ['BF', 'BFA', 'BFB']           # 3-bit (BF: bit-field)
->>>>>>> 306bd26a
             if self.is_svp64_mode and name in crlen5:
                 # 5-bit, must reconstruct the value
                 if name in ['BT']:
